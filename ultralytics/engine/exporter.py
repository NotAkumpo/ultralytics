# Ultralytics 🚀 AGPL-3.0 License - https://ultralytics.com/license
"""
Export a YOLO PyTorch model to other formats. TensorFlow exports authored by https://github.com/zldrobit.

Format                  | `format=argument`         | Model
---                     | ---                       | ---
PyTorch                 | -                         | yolo11n.pt
TorchScript             | `torchscript`             | yolo11n.torchscript
ONNX                    | `onnx`                    | yolo11n.onnx
OpenVINO                | `openvino`                | yolo11n_openvino_model/
TensorRT                | `engine`                  | yolo11n.engine
CoreML                  | `coreml`                  | yolo11n.mlpackage
TensorFlow SavedModel   | `saved_model`             | yolo11n_saved_model/
TensorFlow GraphDef     | `pb`                      | yolo11n.pb
TensorFlow Lite         | `tflite`                  | yolo11n.tflite
TensorFlow Edge TPU     | `edgetpu`                 | yolo11n_edgetpu.tflite
TensorFlow.js           | `tfjs`                    | yolo11n_web_model/
PaddlePaddle            | `paddle`                  | yolo11n_paddle_model/
MNN                     | `mnn`                     | yolo11n.mnn
NCNN                    | `ncnn`                    | yolo11n_ncnn_model/
IMX                     | `imx`                     | yolo11n_imx_model/
RKNN                    | `rknn`                    | yolo11n_rknn_model/

Requirements:
    $ pip install "ultralytics[export]"

Python:
    from ultralytics import YOLO
    model = YOLO('yolo11n.pt')
    results = model.export(format='onnx')

CLI:
    $ yolo mode=export model=yolo11n.pt format=onnx

Inference:
    $ yolo predict model=yolo11n.pt                 # PyTorch
                         yolo11n.torchscript        # TorchScript
                         yolo11n.onnx               # ONNX Runtime or OpenCV DNN with dnn=True
                         yolo11n_openvino_model     # OpenVINO
                         yolo11n.engine             # TensorRT
                         yolo11n.mlpackage          # CoreML (macOS-only)
                         yolo11n_saved_model        # TensorFlow SavedModel
                         yolo11n.pb                 # TensorFlow GraphDef
                         yolo11n.tflite             # TensorFlow Lite
                         yolo11n_edgetpu.tflite     # TensorFlow Edge TPU
                         yolo11n_paddle_model       # PaddlePaddle
                         yolo11n.mnn                # MNN
                         yolo11n_ncnn_model         # NCNN
                         yolo11n_imx_model          # IMX
                         yolo11n_rknn_model         # RKNN

TensorFlow.js:
    $ cd .. && git clone https://github.com/zldrobit/tfjs-yolov5-example.git && cd tfjs-yolov5-example
    $ npm install
    $ ln -s ../../yolo11n_web_model public/yolo11n_web_model
    $ npm start
"""

import json
import os
import re
import shutil
import subprocess
import time
import warnings
from copy import deepcopy
from datetime import datetime
from pathlib import Path

import numpy as np
import torch

from ultralytics import __version__
from ultralytics.cfg import TASK2DATA, get_cfg
from ultralytics.data import build_dataloader
from ultralytics.data.dataset import YOLODataset
from ultralytics.data.utils import check_cls_dataset, check_det_dataset
from ultralytics.nn.autobackend import check_class_names, default_class_names
from ultralytics.nn.modules import C2f, Classify, Detect, RTDETRDecoder
from ultralytics.nn.tasks import ClassificationModel, DetectionModel, SegmentationModel, WorldModel
from ultralytics.utils import (
    ARM64,
    DEFAULT_CFG,
    IS_COLAB,
    IS_JETSON,
    LINUX,
    LOGGER,
    MACOS,
    MACOS_VERSION,
    RKNN_CHIPS,
    ROOT,
    SETTINGS,
    TORCH_VERSION,
    WINDOWS,
    YAML,
    callbacks,
    colorstr,
    get_default_args,
)
from ultralytics.utils.checks import (
    check_imgsz,
    check_is_path_safe,
    check_requirements,
    check_version,
    is_intel,
    is_sudo_available,
)
from ultralytics.utils.downloads import attempt_download_asset, get_github_assets, safe_download
from ultralytics.utils.export import export_engine, export_onnx
from ultralytics.utils.files import file_size, spaces_in_path
from ultralytics.utils.metrics import batch_probiou
from ultralytics.utils.nms import TorchNMS
from ultralytics.utils.ops import Profile
from ultralytics.utils.patches import arange_patch
from ultralytics.utils.torch_utils import TORCH_1_13, get_latest_opset, select_device


def export_formats():
    """Return a dictionary of Ultralytics YOLO export formats."""
    x = [
        ["PyTorch", "-", ".pt", True, True, []],
        ["TorchScript", "torchscript", ".torchscript", True, True, ["batch", "optimize", "half", "nms", "dynamic"]],
        ["ONNX", "onnx", ".onnx", True, True, ["batch", "dynamic", "half", "opset", "simplify", "nms"]],
        [
            "OpenVINO",
            "openvino",
            "_openvino_model",
            True,
            False,
            ["batch", "dynamic", "half", "int8", "nms", "fraction"],
        ],
        [
            "TensorRT",
            "engine",
            ".engine",
            False,
            True,
            ["batch", "dynamic", "half", "int8", "simplify", "nms", "fraction"],
        ],
        ["CoreML", "coreml", ".mlpackage", True, False, ["batch", "half", "int8", "nms"]],
        ["TensorFlow SavedModel", "saved_model", "_saved_model", True, True, ["batch", "int8", "keras", "nms"]],
        ["TensorFlow GraphDef", "pb", ".pb", True, True, ["batch"]],
        ["TensorFlow Lite", "tflite", ".tflite", True, False, ["batch", "half", "int8", "nms", "fraction"]],
        ["TensorFlow Edge TPU", "edgetpu", "_edgetpu.tflite", True, False, []],
        ["TensorFlow.js", "tfjs", "_web_model", True, False, ["batch", "half", "int8", "nms"]],
        ["PaddlePaddle", "paddle", "_paddle_model", True, True, ["batch"]],
        ["MNN", "mnn", ".mnn", True, True, ["batch", "half", "int8"]],
        ["NCNN", "ncnn", "_ncnn_model", True, True, ["batch", "half"]],
        ["IMX", "imx", "_imx_model", True, True, ["int8", "fraction", "nms"]],
        ["RKNN", "rknn", "_rknn_model", False, False, ["batch", "name"]],
    ]
    return dict(zip(["Format", "Argument", "Suffix", "CPU", "GPU", "Arguments"], zip(*x)))


def validate_args(format, passed_args, valid_args):
    """
    Validate arguments based on the export format.

    Args:
        format (str): The export format.
        passed_args (Namespace): The arguments used during export.
        valid_args (list): List of valid arguments for the format.

    Raises:
        AssertionError: If an unsupported argument is used, or if the format lacks supported argument listings.
    """
    export_args = ["half", "int8", "dynamic", "keras", "nms", "batch", "fraction"]

    assert valid_args is not None, f"ERROR ❌️ valid arguments for '{format}' not listed."
    custom = {"batch": 1, "data": None, "device": None}  # exporter defaults
    default_args = get_cfg(DEFAULT_CFG, custom)
    for arg in export_args:
        not_default = getattr(passed_args, arg, None) != getattr(default_args, arg, None)
        if not_default:
            assert arg in valid_args, f"ERROR ❌️ argument '{arg}' is not supported for format='{format}'"


def gd_outputs(gd):
    """Return TensorFlow GraphDef model output node names."""
    name_list, input_list = [], []
    for node in gd.node:  # tensorflow.core.framework.node_def_pb2.NodeDef
        name_list.append(node.name)
        input_list.extend(node.input)
    return sorted(f"{x}:0" for x in list(set(name_list) - set(input_list)) if not x.startswith("NoOp"))


def try_export(inner_func):
    """YOLO export decorator, i.e. @try_export."""
    inner_args = get_default_args(inner_func)

    def outer_func(*args, **kwargs):
        """Export a model."""
        prefix = inner_args["prefix"]
        dt = 0.0
        try:
            with Profile() as dt:
                f, model = inner_func(*args, **kwargs)
            LOGGER.info(f"{prefix} export success ✅ {dt.t:.1f}s, saved as '{f}' ({file_size(f):.1f} MB)")
            return f, model
        except Exception as e:
            LOGGER.error(f"{prefix} export failure {dt.t:.1f}s: {e}")
            raise e

    return outer_func


class Exporter:
    """
    A class for exporting YOLO models to various formats.

    This class provides functionality to export YOLO models to different formats including ONNX, TensorRT, CoreML,
    TensorFlow, and others. It handles format validation, device selection, model preparation, and the actual export
    process for each supported format.

    Attributes:
        args (SimpleNamespace): Configuration arguments for the exporter.
        callbacks (dict): Dictionary of callback functions for different export events.
        im (torch.Tensor): Input tensor for model inference during export.
        model (torch.nn.Module): The YOLO model to be exported.
        file (Path): Path to the model file being exported.
        output_shape (tuple): Shape of the model output tensor(s).
        pretty_name (str): Formatted model name for display purposes.
        metadata (dict): Model metadata including description, author, version, etc.
        device (torch.device): Device on which the model is loaded.
        imgsz (tuple): Input image size for the model.

    Methods:
        __call__: Main export method that handles the export process.
        get_int8_calibration_dataloader: Build dataloader for INT8 calibration.
        export_torchscript: Export model to TorchScript format.
        export_onnx: Export model to ONNX format.
        export_openvino: Export model to OpenVINO format.
        export_paddle: Export model to PaddlePaddle format.
        export_mnn: Export model to MNN format.
        export_ncnn: Export model to NCNN format.
        export_coreml: Export model to CoreML format.
        export_engine: Export model to TensorRT format.
        export_saved_model: Export model to TensorFlow SavedModel format.
        export_pb: Export model to TensorFlow GraphDef format.
        export_tflite: Export model to TensorFlow Lite format.
        export_edgetpu: Export model to Edge TPU format.
        export_tfjs: Export model to TensorFlow.js format.
        export_rknn: Export model to RKNN format.
        export_imx: Export model to IMX format.

    Examples:
        Export a YOLOv8 model to ONNX format
        >>> from ultralytics.engine.exporter import Exporter
        >>> exporter = Exporter()
        >>> exporter(model="yolov8n.pt")  # exports to yolov8n.onnx

        Export with specific arguments
        >>> args = {"format": "onnx", "dynamic": True, "half": True}
        >>> exporter = Exporter(overrides=args)
        >>> exporter(model="yolov8n.pt")
    """

    def __init__(self, cfg=DEFAULT_CFG, overrides=None, _callbacks=None):
        """
        Initialize the Exporter class.

        Args:
            cfg (str, optional): Path to a configuration file.
            overrides (dict, optional): Configuration overrides.
            _callbacks (dict, optional): Dictionary of callback functions.
        """
        self.args = get_cfg(cfg, overrides)
        self.callbacks = _callbacks or callbacks.get_default_callbacks()
        callbacks.add_integration_callbacks(self)

    def __call__(self, model=None) -> str:
        """Return list of exported files/dirs after running callbacks."""
        t = time.time()
        fmt = self.args.format.lower()  # to lowercase
        if fmt in {"tensorrt", "trt"}:  # 'engine' aliases
            fmt = "engine"
        if fmt in {"mlmodel", "mlpackage", "mlprogram", "apple", "ios", "coreml"}:  # 'coreml' aliases
            fmt = "coreml"
        fmts_dict = export_formats()
        fmts = tuple(fmts_dict["Argument"][1:])  # available export formats
        if fmt not in fmts:
            import difflib

            # Get the closest match if format is invalid
            matches = difflib.get_close_matches(fmt, fmts, n=1, cutoff=0.6)  # 60% similarity required to match
            if not matches:
                raise ValueError(f"Invalid export format='{fmt}'. Valid formats are {fmts}")
            LOGGER.warning(f"Invalid export format='{fmt}', updating to format='{matches[0]}'")
            fmt = matches[0]
        flags = [x == fmt for x in fmts]
        if sum(flags) != 1:
            raise ValueError(f"Invalid export format='{fmt}'. Valid formats are {fmts}")
        (jit, onnx, xml, engine, coreml, saved_model, pb, tflite, edgetpu, tfjs, paddle, mnn, ncnn, imx, rknn) = (
            flags  # export booleans
        )

        is_tf_format = any((saved_model, pb, tflite, edgetpu, tfjs))

        # Device
        dla = None
        if engine and self.args.device is None:
            LOGGER.warning("TensorRT requires GPU export, automatically assigning device=0")
            self.args.device = "0"
        if engine and "dla" in str(self.args.device):  # convert int/list to str first
            dla = self.args.device.rsplit(":", 1)[-1]
            self.args.device = "0"  # update device to "0"
            assert dla in {"0", "1"}, f"Expected self.args.device='dla:0' or 'dla:1, but got {self.args.device}."
        if imx and self.args.device is None and torch.cuda.is_available():
            LOGGER.warning("Exporting on CPU while CUDA is available, setting device=0 for faster export on GPU.")
            self.args.device = "0"  # update device to "0"
        self.device = select_device("cpu" if self.args.device is None else self.args.device)

        # Argument compatibility checks
        fmt_keys = fmts_dict["Arguments"][flags.index(True) + 1]
        validate_args(fmt, self.args, fmt_keys)
        if imx:
            if not self.args.int8:
                LOGGER.warning("IMX export requires int8=True, setting int8=True.")
                self.args.int8 = True
            if not self.args.nms:
                LOGGER.warning("IMX export requires nms=True, setting nms=True.")
                self.args.nms = True
            if model.task not in {"detect", "pose"}:
                raise ValueError("IMX export only supported for detection and pose estimation models.")
        if not hasattr(model, "names"):
            model.names = default_class_names()
        model.names = check_class_names(model.names)
        if self.args.half and self.args.int8:
            LOGGER.warning("half=True and int8=True are mutually exclusive, setting half=False.")
            self.args.half = False
        if self.args.half and onnx and self.device.type == "cpu":
            LOGGER.warning("half=True only compatible with GPU export, i.e. use device=0")
            self.args.half = False
        self.imgsz = check_imgsz(self.args.imgsz, stride=model.stride, min_dim=2)  # check image size
        if self.args.optimize:
            assert not ncnn, "optimize=True not compatible with format='ncnn', i.e. use optimize=False"
            assert self.device.type == "cpu", "optimize=True not compatible with cuda devices, i.e. use device='cpu'"
        if rknn:
            if not self.args.name:
                LOGGER.warning(
                    "Rockchip RKNN export requires a missing 'name' arg for processor type. "
                    "Using default name='rk3588'."
                )
                self.args.name = "rk3588"
            self.args.name = self.args.name.lower()
            assert self.args.name in RKNN_CHIPS, (
                f"Invalid processor name '{self.args.name}' for Rockchip RKNN export. Valid names are {RKNN_CHIPS}."
            )
        if self.args.int8 and tflite:
            assert not getattr(model, "end2end", False), "TFLite INT8 export not supported for end2end models."
        if self.args.nms:
            assert not isinstance(model, ClassificationModel), "'nms=True' is not valid for classification models."
            assert not tflite or not ARM64 or not LINUX, "TFLite export with NMS unsupported on ARM64 Linux"
            if getattr(model, "end2end", False):
                LOGGER.warning("'nms=True' is not available for end2end models. Forcing 'nms=False'.")
                self.args.nms = False
            self.args.conf = self.args.conf or 0.25  # set conf default value for nms export
        if (engine or self.args.nms) and self.args.dynamic and self.args.batch == 1:
            LOGGER.warning(
                f"'dynamic=True' model with '{'nms=True' if self.args.nms else 'format=engine'}' requires max batch size, i.e. 'batch=16'"
            )
        if edgetpu:
            if not LINUX or ARM64:
                raise SystemError(
                    "Edge TPU export only supported on non-aarch64 Linux. See https://coral.ai/docs/edgetpu/compiler"
                )
            elif self.args.batch != 1:  # see github.com/ultralytics/ultralytics/pull/13420
                LOGGER.warning("Edge TPU export requires batch size 1, setting batch=1.")
                self.args.batch = 1
        if isinstance(model, WorldModel):
            LOGGER.warning(
                "YOLOWorld (original version) export is not supported to any format. "
                "YOLOWorldv2 models (i.e. 'yolov8s-worldv2.pt') only support export to "
                "(torchscript, onnx, openvino, engine, coreml) formats. "
                "See https://docs.ultralytics.com/models/yolo-world for details."
            )
            model.clip_model = None  # openvino int8 export error: https://github.com/ultralytics/ultralytics/pull/18445
        if self.args.int8 and not self.args.data:
            self.args.data = DEFAULT_CFG.data or TASK2DATA[getattr(model, "task", "detect")]  # assign default data
            LOGGER.warning(
                f"INT8 export requires a missing 'data' arg for calibration. Using default 'data={self.args.data}'."
            )
        if tfjs and (ARM64 and LINUX):
            raise SystemError("TF.js exports are not currently supported on ARM64 Linux")
        # Recommend OpenVINO if export and Intel CPU
        if SETTINGS.get("openvino_msg"):
            if is_intel():
                LOGGER.info(
                    "💡 ProTip: Export to OpenVINO format for best performance on Intel hardware."
                    " Learn more at https://docs.ultralytics.com/integrations/openvino/"
                )
            SETTINGS["openvino_msg"] = False

        # Input
        im = torch.zeros(self.args.batch, model.yaml.get("channels", 3), *self.imgsz).to(self.device)
        file = Path(
            getattr(model, "pt_path", None) or getattr(model, "yaml_file", None) or model.yaml.get("yaml_file", "")
        )
        if file.suffix in {".yaml", ".yml"}:
            file = Path(file.name)

        # Update model
        model = deepcopy(model).to(self.device)
        for p in model.parameters():
            p.requires_grad = False
        model.eval()
        model.float()
        model = model.fuse()

        if imx:
            from ultralytics.utils.torch_utils import FXModel

            model = FXModel(model)
        for m in model.modules():
            if isinstance(m, Classify):
                m.export = True
            if isinstance(m, (Detect, RTDETRDecoder)):  # includes all Detect subclasses like Segment, Pose, OBB
                m.dynamic = self.args.dynamic
                m.export = True
                m.format = self.args.format
                m.max_det = self.args.max_det
                m.xyxy = self.args.nms and not coreml
                if hasattr(model, "pe") and hasattr(m, "fuse"):  # for YOLOE models
                    m.fuse(model.pe.to(self.device))
            elif isinstance(m, C2f) and not is_tf_format:
                # EdgeTPU does not support FlexSplitV while split provides cleaner ONNX graph
                m.forward = m.forward_split
            if isinstance(m, Detect) and imx:
                from ultralytics.utils.tal import make_anchors

                m.anchors, m.strides = (
                    x.transpose(0, 1)
                    for x in make_anchors(
                        torch.cat([s / m.stride.unsqueeze(-1) for s in self.imgsz], dim=1), m.stride, 0.5
                    )
                )

        y = None
        for _ in range(2):  # dry runs
<<<<<<< HEAD
            y = (
                NMSModel(model, self.args)(im)
                if self.args.nms and not (coreml and model.task == "detect")
                else model(im)
            )
=======
            y = NMSModel(model, self.args)(im) if self.args.nms and not coreml and not imx else model(im)
>>>>>>> 0cf560e3
        if self.args.half and onnx and self.device.type != "cpu":
            im, model = im.half(), model.half()  # to FP16

        # Filter warnings
        warnings.filterwarnings("ignore", category=torch.jit.TracerWarning)  # suppress TracerWarning
        warnings.filterwarnings("ignore", category=UserWarning)  # suppress shape prim::Constant missing ONNX warning
        warnings.filterwarnings("ignore", category=DeprecationWarning)  # suppress CoreML np.bool deprecation warning

        # Assign
        self.im = im
        self.model = model
        self.file = file
        self.output_shape = (
            tuple(y.shape)
            if isinstance(y, torch.Tensor)
            else tuple(tuple(x.shape if isinstance(x, torch.Tensor) else []) for x in y)
        )
        self.pretty_name = Path(self.model.yaml.get("yaml_file", self.file)).stem.replace("yolo", "YOLO")
        data = model.args["data"] if hasattr(model, "args") and isinstance(model.args, dict) else ""
        description = f"Ultralytics {self.pretty_name} model {f'trained on {data}' if data else ''}"
        self.metadata = {
            "description": description,
            "author": "Ultralytics",
            "date": datetime.now().isoformat(),
            "version": __version__,
            "license": "AGPL-3.0 License (https://ultralytics.com/license)",
            "docs": "https://docs.ultralytics.com",
            "stride": int(max(model.stride)),
            "task": model.task,
            "batch": self.args.batch,
            "imgsz": self.imgsz,
            "names": model.names,
            "args": {k: v for k, v in self.args if k in fmt_keys},
            "channels": model.yaml.get("channels", 3),
        }  # model metadata
        if dla is not None:
            self.metadata["dla"] = dla  # make sure `AutoBackend` uses correct dla device if it has one
        if model.task == "pose":
            self.metadata["kpt_shape"] = model.model[-1].kpt_shape

        LOGGER.info(
            f"\n{colorstr('PyTorch:')} starting from '{file}' with input shape {tuple(im.shape)} BCHW and "
            f"output shape(s) {self.output_shape} ({file_size(file):.1f} MB)"
        )
        self.run_callbacks("on_export_start")
        # Exports
        f = [""] * len(fmts)  # exported filenames
        if jit or ncnn:  # TorchScript
            f[0], _ = self.export_torchscript()
        if engine:  # TensorRT required before ONNX
            f[1], _ = self.export_engine(dla=dla)
        if onnx:  # ONNX
            f[2], _ = self.export_onnx()
        if xml:  # OpenVINO
            f[3], _ = self.export_openvino()
        if coreml:  # CoreML
            f[4], _ = self.export_coreml()
        if is_tf_format:  # TensorFlow formats
            self.args.int8 |= edgetpu
            f[5], keras_model = self.export_saved_model()
            if pb or tfjs:  # pb prerequisite to tfjs
                f[6], _ = self.export_pb(keras_model=keras_model)
            if tflite:
                f[7], _ = self.export_tflite()
            if edgetpu:
                f[8], _ = self.export_edgetpu(tflite_model=Path(f[5]) / f"{self.file.stem}_full_integer_quant.tflite")
            if tfjs:
                f[9], _ = self.export_tfjs()
        if paddle:  # PaddlePaddle
            f[10], _ = self.export_paddle()
        if mnn:  # MNN
            f[11], _ = self.export_mnn()
        if ncnn:  # NCNN
            f[12], _ = self.export_ncnn()
        if imx:
            f[13], _ = self.export_imx()
        if rknn:
            f[14], _ = self.export_rknn()

        # Finish
        f = [str(x) for x in f if x]  # filter out '' and None
        if any(f):
            f = str(Path(f[-1]))
            square = self.imgsz[0] == self.imgsz[1]
            s = (
                ""
                if square
                else f"WARNING ⚠️ non-PyTorch val requires square images, 'imgsz={self.imgsz}' will not "
                f"work. Use export 'imgsz={max(self.imgsz)}' if val is required."
            )
            imgsz = self.imgsz[0] if square else str(self.imgsz)[1:-1].replace(" ", "")
            predict_data = f"data={data}" if model.task == "segment" and pb else ""
            q = "int8" if self.args.int8 else "half" if self.args.half else ""  # quantization
            LOGGER.info(
                f"\nExport complete ({time.time() - t:.1f}s)"
                f"\nResults saved to {colorstr('bold', file.parent.resolve())}"
                f"\nPredict:         yolo predict task={model.task} model={f} imgsz={imgsz} {q} {predict_data}"
                f"\nValidate:        yolo val task={model.task} model={f} imgsz={imgsz} data={data} {q} {s}"
                f"\nVisualize:       https://netron.app"
            )

        self.run_callbacks("on_export_end")
        return f  # return list of exported files/dirs

    def get_int8_calibration_dataloader(self, prefix=""):
        """Build and return a dataloader for calibration of INT8 models."""
        LOGGER.info(f"{prefix} collecting INT8 calibration images from 'data={self.args.data}'")
        data = (check_cls_dataset if self.model.task == "classify" else check_det_dataset)(self.args.data)
        dataset = YOLODataset(
            data[self.args.split or "val"],
            data=data,
            fraction=self.args.fraction,
            task=self.model.task,
            imgsz=self.imgsz[0],
            augment=False,
            batch_size=self.args.batch,
        )
        n = len(dataset)
        if n < self.args.batch:
            raise ValueError(
                f"The calibration dataset ({n} images) must have at least as many images as the batch size "
                f"('batch={self.args.batch}')."
            )
        elif n < 300:
            LOGGER.warning(f"{prefix} >300 images recommended for INT8 calibration, found {n} images.")
        return build_dataloader(dataset, batch=self.args.batch, workers=0, drop_last=True)  # required for batch loading

    @try_export
    def export_torchscript(self, prefix=colorstr("TorchScript:")):
        """Export YOLO model to TorchScript format."""
        LOGGER.info(f"\n{prefix} starting export with torch {TORCH_VERSION}...")
        f = self.file.with_suffix(".torchscript")

        ts = torch.jit.trace(NMSModel(self.model, self.args) if self.args.nms else self.model, self.im, strict=False)
        extra_files = {"config.txt": json.dumps(self.metadata)}  # torch._C.ExtraFilesMap()
        if self.args.optimize:  # https://pytorch.org/tutorials/recipes/mobile_interpreter.html
            LOGGER.info(f"{prefix} optimizing for mobile...")
            from torch.utils.mobile_optimizer import optimize_for_mobile

            optimize_for_mobile(ts)._save_for_lite_interpreter(str(f), _extra_files=extra_files)
        else:
            ts.save(str(f), _extra_files=extra_files)
        return f, None

    @try_export
    def export_onnx(self, prefix=colorstr("ONNX:")):
        """Export YOLO model to ONNX format."""
        requirements = ["onnx>=1.12.0"]
        if self.args.simplify:
            requirements += ["onnxslim==0.1.65", "onnxruntime" + ("-gpu" if torch.cuda.is_available() else "")]
        check_requirements(requirements)
        import onnx  # noqa

        opset_version = self.args.opset or get_latest_opset()
        LOGGER.info(f"\n{prefix} starting export with onnx {onnx.__version__} opset {opset_version}...")
        f = str(self.file.with_suffix(".onnx"))
        output_names = ["output0", "output1"] if isinstance(self.model, SegmentationModel) else ["output0"]
        dynamic = self.args.dynamic
        if dynamic:
            dynamic = {"images": {0: "batch", 2: "height", 3: "width"}}  # shape(1,3,640,640)
            if isinstance(self.model, SegmentationModel):
                dynamic["output0"] = {0: "batch", 2: "anchors"}  # shape(1, 116, 8400)
                dynamic["output1"] = {0: "batch", 2: "mask_height", 3: "mask_width"}  # shape(1,32,160,160)
            elif isinstance(self.model, DetectionModel):
                dynamic["output0"] = {0: "batch", 2: "anchors"}  # shape(1, 84, 8400)
            if self.args.nms:  # only batch size is dynamic with NMS
                dynamic["output0"].pop(2)
        if self.args.nms and self.model.task == "obb":
            self.args.opset = opset_version  # for NMSModel

        with arange_patch(self.args):
            export_onnx(
                NMSModel(self.model, self.args) if self.args.nms else self.model,
                self.im,
                f,
                opset=opset_version,
                input_names=["images"],
                output_names=output_names,
                dynamic=dynamic or None,
            )

        # Checks
        model_onnx = onnx.load(f)  # load onnx model

        # Simplify
        if self.args.simplify:
            try:
                import onnxslim

                LOGGER.info(f"{prefix} slimming with onnxslim {onnxslim.__version__}...")
                model_onnx = onnxslim.slim(model_onnx)

            except Exception as e:
                LOGGER.warning(f"{prefix} simplifier failure: {e}")

        # Metadata
        for k, v in self.metadata.items():
            meta = model_onnx.metadata_props.add()
            meta.key, meta.value = k, str(v)

        onnx.save(model_onnx, f)
        return f, model_onnx

    @try_export
    def export_openvino(self, prefix=colorstr("OpenVINO:")):
        """Export YOLO model to OpenVINO format."""
        # OpenVINO <= 2025.1.0 error on macOS 15.4+: https://github.com/openvinotoolkit/openvino/issues/30023"
        check_requirements("openvino>=2025.2.0" if MACOS and MACOS_VERSION >= "15.4" else "openvino>=2024.0.0")
        import openvino as ov

        LOGGER.info(f"\n{prefix} starting export with openvino {ov.__version__}...")
        assert TORCH_1_13, f"OpenVINO export requires torch>=1.13.0 but torch=={TORCH_VERSION} is installed"
        ov_model = ov.convert_model(
            NMSModel(self.model, self.args) if self.args.nms else self.model,
            input=None if self.args.dynamic else [self.im.shape],
            example_input=self.im,
        )

        def serialize(ov_model, file):
            """Set RT info, serialize, and save metadata YAML."""
            ov_model.set_rt_info("YOLO", ["model_info", "model_type"])
            ov_model.set_rt_info(True, ["model_info", "reverse_input_channels"])
            ov_model.set_rt_info(114, ["model_info", "pad_value"])
            ov_model.set_rt_info([255.0], ["model_info", "scale_values"])
            ov_model.set_rt_info(self.args.iou, ["model_info", "iou_threshold"])
            ov_model.set_rt_info([v.replace(" ", "_") for v in self.model.names.values()], ["model_info", "labels"])
            if self.model.task != "classify":
                ov_model.set_rt_info("fit_to_window_letterbox", ["model_info", "resize_type"])

            ov.save_model(ov_model, file, compress_to_fp16=self.args.half)
            YAML.save(Path(file).parent / "metadata.yaml", self.metadata)  # add metadata.yaml

        if self.args.int8:
            fq = str(self.file).replace(self.file.suffix, f"_int8_openvino_model{os.sep}")
            fq_ov = str(Path(fq) / self.file.with_suffix(".xml").name)
            # INT8 requires nncf, nncf requires packaging>=23.2 https://github.com/openvinotoolkit/nncf/issues/3463
            check_requirements("packaging>=23.2")  # must be installed first to build nncf wheel
            check_requirements("nncf>=2.14.0")
            import nncf

            def transform_fn(data_item) -> np.ndarray:
                """Quantization transform function."""
                data_item: torch.Tensor = data_item["img"] if isinstance(data_item, dict) else data_item
                assert data_item.dtype == torch.uint8, "Input image must be uint8 for the quantization preprocessing"
                im = data_item.numpy().astype(np.float32) / 255.0  # uint8 to fp16/32 and 0-255 to 0.0-1.0
                return np.expand_dims(im, 0) if im.ndim == 3 else im

            # Generate calibration data for integer quantization
            ignored_scope = None
            if isinstance(self.model.model[-1], Detect):
                # Includes all Detect subclasses like Segment, Pose, OBB, WorldDetect, YOLOEDetect
                head_module_name = ".".join(list(self.model.named_modules())[-1][0].split(".")[:2])
                ignored_scope = nncf.IgnoredScope(  # ignore operations
                    patterns=[
                        f".*{head_module_name}/.*/Add",
                        f".*{head_module_name}/.*/Sub*",
                        f".*{head_module_name}/.*/Mul*",
                        f".*{head_module_name}/.*/Div*",
                        f".*{head_module_name}\\.dfl.*",
                    ],
                    types=["Sigmoid"],
                )

            quantized_ov_model = nncf.quantize(
                model=ov_model,
                calibration_dataset=nncf.Dataset(self.get_int8_calibration_dataloader(prefix), transform_fn),
                preset=nncf.QuantizationPreset.MIXED,
                ignored_scope=ignored_scope,
            )
            serialize(quantized_ov_model, fq_ov)
            return fq, None

        f = str(self.file).replace(self.file.suffix, f"_openvino_model{os.sep}")
        f_ov = str(Path(f) / self.file.with_suffix(".xml").name)

        serialize(ov_model, f_ov)
        return f, None

    @try_export
    def export_paddle(self, prefix=colorstr("PaddlePaddle:")):
        """Export YOLO model to PaddlePaddle format."""
        assert not IS_JETSON, "Jetson Paddle exports not supported yet"
        check_requirements(
            (
                "paddlepaddle-gpu"
                if torch.cuda.is_available()
                else "paddlepaddle==3.0.0"  # pin 3.0.0 for ARM64
                if ARM64
                else "paddlepaddle>=3.0.0",
                "x2paddle",
            )
        )
        import x2paddle  # noqa
        from x2paddle.convert import pytorch2paddle  # noqa

        LOGGER.info(f"\n{prefix} starting export with X2Paddle {x2paddle.__version__}...")
        f = str(self.file).replace(self.file.suffix, f"_paddle_model{os.sep}")

        pytorch2paddle(module=self.model, save_dir=f, jit_type="trace", input_examples=[self.im])  # export
        YAML.save(Path(f) / "metadata.yaml", self.metadata)  # add metadata.yaml
        return f, None

    @try_export
    def export_mnn(self, prefix=colorstr("MNN:")):
        """Export YOLO model to MNN format using MNN https://github.com/alibaba/MNN."""
        f_onnx, _ = self.export_onnx()  # get onnx model first

        check_requirements("MNN>=2.9.6")
        import MNN  # noqa
        from MNN.tools import mnnconvert

        # Setup and checks
        LOGGER.info(f"\n{prefix} starting export with MNN {MNN.version()}...")
        assert Path(f_onnx).exists(), f"failed to export ONNX file: {f_onnx}"
        f = str(self.file.with_suffix(".mnn"))  # MNN model file
        args = ["", "-f", "ONNX", "--modelFile", f_onnx, "--MNNModel", f, "--bizCode", json.dumps(self.metadata)]
        if self.args.int8:
            args.extend(("--weightQuantBits", "8"))
        if self.args.half:
            args.append("--fp16")
        mnnconvert.convert(args)
        # remove scratch file for model convert optimize
        convert_scratch = Path(self.file.parent / ".__convert_external_data.bin")
        if convert_scratch.exists():
            convert_scratch.unlink()
        return f, None

    @try_export
    def export_ncnn(self, prefix=colorstr("NCNN:")):
        """Export YOLO model to NCNN format using PNNX https://github.com/pnnx/pnnx."""
        check_requirements("ncnn", cmds="--no-deps")  # no deps to avoid installing opencv-python
        import ncnn  # noqa

        LOGGER.info(f"\n{prefix} starting export with NCNN {ncnn.__version__}...")
        f = Path(str(self.file).replace(self.file.suffix, f"_ncnn_model{os.sep}"))
        f_ts = self.file.with_suffix(".torchscript")

        name = Path("pnnx.exe" if WINDOWS else "pnnx")  # PNNX filename
        pnnx = name if name.is_file() else (ROOT / name)
        if not pnnx.is_file():
            LOGGER.warning(
                f"{prefix} PNNX not found. Attempting to download binary file from "
                "https://github.com/pnnx/pnnx/.\nNote PNNX Binary file must be placed in current working directory "
                f"or in {ROOT}. See PNNX repo for full installation instructions."
            )
            system = "macos" if MACOS else "windows" if WINDOWS else "linux-aarch64" if ARM64 else "linux"
            try:
                release, assets = get_github_assets(repo="pnnx/pnnx")
                asset = [x for x in assets if f"{system}.zip" in x][0]
                assert isinstance(asset, str), "Unable to retrieve PNNX repo assets"  # i.e. pnnx-20240410-macos.zip
                LOGGER.info(f"{prefix} successfully found latest PNNX asset file {asset}")
            except Exception as e:
                release = "20240410"
                asset = f"pnnx-{release}-{system}.zip"
                LOGGER.warning(f"{prefix} PNNX GitHub assets not found: {e}, using default {asset}")
            unzip_dir = safe_download(f"https://github.com/pnnx/pnnx/releases/download/{release}/{asset}", delete=True)
            if check_is_path_safe(Path.cwd(), unzip_dir):  # avoid path traversal security vulnerability
                shutil.move(src=unzip_dir / name, dst=pnnx)  # move binary to ROOT
                pnnx.chmod(0o777)  # set read, write, and execute permissions for everyone
                shutil.rmtree(unzip_dir)  # delete unzip dir

        ncnn_args = [
            f"ncnnparam={f / 'model.ncnn.param'}",
            f"ncnnbin={f / 'model.ncnn.bin'}",
            f"ncnnpy={f / 'model_ncnn.py'}",
        ]

        pnnx_args = [
            f"pnnxparam={f / 'model.pnnx.param'}",
            f"pnnxbin={f / 'model.pnnx.bin'}",
            f"pnnxpy={f / 'model_pnnx.py'}",
            f"pnnxonnx={f / 'model.pnnx.onnx'}",
        ]

        cmd = [
            str(pnnx),
            str(f_ts),
            *ncnn_args,
            *pnnx_args,
            f"fp16={int(self.args.half)}",
            f"device={self.device.type}",
            f'inputshape="{[self.args.batch, 3, *self.imgsz]}"',
        ]
        f.mkdir(exist_ok=True)  # make ncnn_model directory
        LOGGER.info(f"{prefix} running '{' '.join(cmd)}'")
        subprocess.run(cmd, check=True)

        # Remove debug files
        pnnx_files = [x.rsplit("=", 1)[-1] for x in pnnx_args]
        for f_debug in ("debug.bin", "debug.param", "debug2.bin", "debug2.param", *pnnx_files):
            Path(f_debug).unlink(missing_ok=True)

        YAML.save(f / "metadata.yaml", self.metadata)  # add metadata.yaml
        return str(f), None

    @try_export
    def export_coreml(self, prefix=colorstr("CoreML:")):
        """Export YOLO model to CoreML format."""
        mlmodel = self.args.format.lower() == "mlmodel"  # legacy *.mlmodel export format requested
        check_requirements("coremltools>=8.0")
        import coremltools as ct  # noqa

        LOGGER.info(f"\n{prefix} starting export with coremltools {ct.__version__}...")
        assert not WINDOWS, "CoreML export is not supported on Windows, please run on macOS or Linux."
        assert self.args.batch == 1, "CoreML batch sizes > 1 are not supported. Please retry at 'batch=1'."
        f = self.file.with_suffix(".mlmodel" if mlmodel else ".mlpackage")
        if f.is_dir():
            shutil.rmtree(f)

        bias = [0.0, 0.0, 0.0]
        scale = 1 / 255
        classifier_config = None
        if self.model.task == "classify":
            classifier_config = ct.ClassifierConfig(list(self.model.names.values()))
            model = self.model
        elif self.args.nms:
            if self.model.task == "detect":
                model = IOSDetectModel(self.model, self.im)
            else:
                model = NMSModel(self.model, self.args)
        else:
<<<<<<< HEAD
=======
            if self.args.nms:
                LOGGER.warning(f"{prefix} 'nms=True' is only available for Detect models like 'yolo11n.pt'.")
                # TODO CoreML Segment and Pose model pipelining
>>>>>>> 0cf560e3
            model = self.model
        ts = torch.jit.trace(model.eval(), self.im, strict=False)  # TorchScript model

        # Based on apple's documentation it is better to leave out the minimum_deployment target and let that get set
        # Internally based on the model conversion and output type.
        # Setting minimum_depoloyment_target >= iOS16 will require setting compute_precision=ct.precision.FLOAT32.
        # iOS16 adds in better support for FP16, but none of the CoreML NMS specifications handle FP16 as input.
        ct_model = ct.convert(
            ts,
            inputs=[ct.ImageType("image", shape=self.im.shape, scale=scale, bias=bias)],  # expects ct.TensorType
            classifier_config=classifier_config,
            convert_to="neuralnetwork" if mlmodel else "mlprogram",
        )
        bits, mode = (8, "kmeans") if self.args.int8 else (16, "linear") if self.args.half else (32, None)
        if bits < 32:
            if "kmeans" in mode:
                check_requirements("scikit-learn")  # scikit-learn package required for k-means quantization
            if mlmodel:
                ct_model = ct.models.neural_network.quantization_utils.quantize_weights(ct_model, bits, mode)
            elif bits == 8:  # mlprogram already quantized to FP16
                import coremltools.optimize.coreml as cto

                op_config = cto.OpPalettizerConfig(mode="kmeans", nbits=bits, weight_threshold=512)
                config = cto.OptimizationConfig(global_config=op_config)
                ct_model = cto.palettize_weights(ct_model, config=config)
        if self.args.nms and self.model.task == "detect":
            if mlmodel:
                weights_dir = None
            else:
                ct_model.save(str(f))  # save otherwise weights_dir does not exist
                weights_dir = str(f / "Data/com.apple.CoreML/weights")
            ct_model = self._pipeline_coreml(ct_model, weights_dir=weights_dir)

        m = self.metadata  # metadata dict
        ct_model.short_description = m.pop("description")
        ct_model.author = m.pop("author")
        ct_model.license = m.pop("license")
        ct_model.version = m.pop("version")
        ct_model.user_defined_metadata.update({k: str(v) for k, v in m.items()})
        if self.model.task == "classify":
            ct_model.user_defined_metadata.update({"com.apple.coreml.model.preview.type": "imageClassifier"})

        try:
            ct_model.save(str(f))  # save *.mlpackage
        except Exception as e:
            LOGGER.warning(
                f"{prefix} CoreML export to *.mlpackage failed ({e}), reverting to *.mlmodel export. "
                f"Known coremltools Python 3.11 and Windows bugs https://github.com/apple/coremltools/issues/1928."
            )
            f = f.with_suffix(".mlmodel")
            ct_model.save(str(f))
        return f, ct_model

    @try_export
    def export_engine(self, dla=None, prefix=colorstr("TensorRT:")):
        """Export YOLO model to TensorRT format https://developer.nvidia.com/tensorrt."""
        assert self.im.device.type != "cpu", "export running on CPU but must be on GPU, i.e. use 'device=0'"
        f_onnx, _ = self.export_onnx()  # run before TRT import https://github.com/ultralytics/ultralytics/issues/7016

        try:
            import tensorrt as trt  # noqa
        except ImportError:
            if LINUX:
                check_requirements("tensorrt>7.0.0,!=10.1.0")
            import tensorrt as trt  # noqa
        check_version(trt.__version__, ">=7.0.0", hard=True)
        check_version(trt.__version__, "!=10.1.0", msg="https://github.com/ultralytics/ultralytics/pull/14239")

        # Setup and checks
        LOGGER.info(f"\n{prefix} starting export with TensorRT {trt.__version__}...")
        assert Path(f_onnx).exists(), f"failed to export ONNX file: {f_onnx}"
        f = self.file.with_suffix(".engine")  # TensorRT engine file
        export_engine(
            f_onnx,
            f,
            self.args.workspace,
            self.args.half,
            self.args.int8,
            self.args.dynamic,
            self.im.shape,
            dla=dla,
            dataset=self.get_int8_calibration_dataloader(prefix) if self.args.int8 else None,
            metadata=self.metadata,
            verbose=self.args.verbose,
            prefix=prefix,
        )

        return f, None

    @try_export
    def export_saved_model(self, prefix=colorstr("TensorFlow SavedModel:")):
        """Export YOLO model to TensorFlow SavedModel format."""
        cuda = torch.cuda.is_available()
        try:
            import tensorflow as tf  # noqa
        except ImportError:
            check_requirements("tensorflow>=2.0.0")
            import tensorflow as tf  # noqa
        check_requirements(
            (
                "tf_keras",  # required by 'onnx2tf' package
                "sng4onnx>=1.0.1",  # required by 'onnx2tf' package
                "onnx_graphsurgeon>=0.3.26",  # required by 'onnx2tf' package
                "ai-edge-litert>=1.2.0,<1.4.0",  # required by 'onnx2tf' package
                "onnx>=1.12.0",
                "onnx2tf>=1.26.3",
                "onnxslim==0.1.65",
                "onnxruntime-gpu" if cuda else "onnxruntime",
                "protobuf>=5",
            ),
            cmds="--extra-index-url https://pypi.ngc.nvidia.com",  # onnx_graphsurgeon only on NVIDIA
        )

        LOGGER.info(f"\n{prefix} starting export with tensorflow {tf.__version__}...")
        check_version(
            tf.__version__,
            ">=2.0.0",
            name="tensorflow",
            verbose=True,
            msg="https://github.com/ultralytics/ultralytics/issues/5161",
        )
        f = Path(str(self.file).replace(self.file.suffix, "_saved_model"))
        if f.is_dir():
            shutil.rmtree(f)  # delete output folder

        # Pre-download calibration file to fix https://github.com/PINTO0309/onnx2tf/issues/545
        onnx2tf_file = Path("calibration_image_sample_data_20x128x128x3_float32.npy")
        if not onnx2tf_file.exists():
            attempt_download_asset(f"{onnx2tf_file}.zip", unzip=True, delete=True)

        # Export to ONNX
        self.args.simplify = True
        f_onnx, _ = self.export_onnx()

        # Export to TF
        np_data = None
        if self.args.int8:
            tmp_file = f / "tmp_tflite_int8_calibration_images.npy"  # int8 calibration images file
            if self.args.data:
                f.mkdir()
                images = [batch["img"] for batch in self.get_int8_calibration_dataloader(prefix)]
                images = torch.nn.functional.interpolate(torch.cat(images, 0).float(), size=self.imgsz).permute(
                    0, 2, 3, 1
                )
                np.save(str(tmp_file), images.numpy().astype(np.float32))  # BHWC
                np_data = [["images", tmp_file, [[[[0, 0, 0]]]], [[[[255, 255, 255]]]]]]

        import onnx2tf  # scoped for after ONNX export for reduced conflict during import

        LOGGER.info(f"{prefix} starting TFLite export with onnx2tf {onnx2tf.__version__}...")
        keras_model = onnx2tf.convert(
            input_onnx_file_path=f_onnx,
            output_folder_path=str(f),
            not_use_onnxsim=True,
            verbosity="error",  # note INT8-FP16 activation bug https://github.com/ultralytics/ultralytics/issues/15873
            output_integer_quantized_tflite=self.args.int8,
            quant_type="per-tensor",  # "per-tensor" (faster) or "per-channel" (slower but more accurate)
            custom_input_op_name_np_data_path=np_data,
            enable_batchmatmul_unfold=True,  # fix lower no. of detected objects on GPU delegate
            output_signaturedefs=True,  # fix error with Attention block group convolution
            disable_group_convolution=self.args.format in {"tfjs", "edgetpu"},  # fix error with group convolution
        )
        YAML.save(f / "metadata.yaml", self.metadata)  # add metadata.yaml

        # Remove/rename TFLite models
        if self.args.int8:
            tmp_file.unlink(missing_ok=True)
            for file in f.rglob("*_dynamic_range_quant.tflite"):
                file.rename(file.with_name(file.stem.replace("_dynamic_range_quant", "_int8") + file.suffix))
            for file in f.rglob("*_integer_quant_with_int16_act.tflite"):
                file.unlink()  # delete extra fp16 activation TFLite files

        # Add TFLite metadata
        for file in f.rglob("*.tflite"):
            f.unlink() if "quant_with_int16_act.tflite" in str(f) else self._add_tflite_metadata(file)

        return str(f), keras_model  # or keras_model = tf.saved_model.load(f, tags=None, options=None)

    @try_export
    def export_pb(self, keras_model, prefix=colorstr("TensorFlow GraphDef:")):
        """Export YOLO model to TensorFlow GraphDef *.pb format https://github.com/leimao/Frozen-Graph-TensorFlow."""
        import tensorflow as tf  # noqa
        from tensorflow.python.framework.convert_to_constants import convert_variables_to_constants_v2  # noqa

        LOGGER.info(f"\n{prefix} starting export with tensorflow {tf.__version__}...")
        f = self.file.with_suffix(".pb")

        m = tf.function(lambda x: keras_model(x))  # full model
        m = m.get_concrete_function(tf.TensorSpec(keras_model.inputs[0].shape, keras_model.inputs[0].dtype))
        frozen_func = convert_variables_to_constants_v2(m)
        frozen_func.graph.as_graph_def()
        tf.io.write_graph(graph_or_graph_def=frozen_func.graph, logdir=str(f.parent), name=f.name, as_text=False)
        return f, None

    @try_export
    def export_tflite(self, prefix=colorstr("TensorFlow Lite:")):
        """Export YOLO model to TensorFlow Lite format."""
        # BUG https://github.com/ultralytics/ultralytics/issues/13436
        import tensorflow as tf  # noqa

        LOGGER.info(f"\n{prefix} starting export with tensorflow {tf.__version__}...")
        saved_model = Path(str(self.file).replace(self.file.suffix, "_saved_model"))
        if self.args.int8:
            f = saved_model / f"{self.file.stem}_int8.tflite"  # fp32 in/out
        elif self.args.half:
            f = saved_model / f"{self.file.stem}_float16.tflite"  # fp32 in/out
        else:
            f = saved_model / f"{self.file.stem}_float32.tflite"
        return str(f), None

    @try_export
    def export_edgetpu(self, tflite_model="", prefix=colorstr("Edge TPU:")):
        """Export YOLO model to Edge TPU format https://coral.ai/docs/edgetpu/models-intro/."""
        cmd = "edgetpu_compiler --version"
        help_url = "https://coral.ai/docs/edgetpu/compiler/"
        assert LINUX, f"export only supported on Linux. See {help_url}"
        if subprocess.run(cmd, stdout=subprocess.DEVNULL, stderr=subprocess.DEVNULL, shell=True).returncode != 0:
            LOGGER.info(f"\n{prefix} export requires Edge TPU compiler. Attempting install from {help_url}")
            for c in (
                "curl https://packages.cloud.google.com/apt/doc/apt-key.gpg | sudo apt-key add -",
                'echo "deb https://packages.cloud.google.com/apt coral-edgetpu-stable main" | '
                "sudo tee /etc/apt/sources.list.d/coral-edgetpu.list",
                "sudo apt-get update",
                "sudo apt-get install edgetpu-compiler",
            ):
                subprocess.run(c if is_sudo_available() else c.replace("sudo ", ""), shell=True, check=True)
        ver = subprocess.run(cmd, shell=True, capture_output=True, check=True).stdout.decode().rsplit(maxsplit=1)[-1]

        LOGGER.info(f"\n{prefix} starting export with Edge TPU compiler {ver}...")
        f = str(tflite_model).replace(".tflite", "_edgetpu.tflite")  # Edge TPU model

        cmd = (
            "edgetpu_compiler "
            f'--out_dir "{Path(f).parent}" '
            "--show_operations "
            "--search_delegate "
            "--delegate_search_step 30 "
            "--timeout_sec 180 "
            f'"{tflite_model}"'
        )
        LOGGER.info(f"{prefix} running '{cmd}'")
        subprocess.run(cmd, shell=True)
        self._add_tflite_metadata(f)
        return f, None

    @try_export
    def export_tfjs(self, prefix=colorstr("TensorFlow.js:")):
        """Export YOLO model to TensorFlow.js format."""
        check_requirements("tensorflowjs")
        import tensorflow as tf
        import tensorflowjs as tfjs  # noqa

        LOGGER.info(f"\n{prefix} starting export with tensorflowjs {tfjs.__version__}...")
        f = str(self.file).replace(self.file.suffix, "_web_model")  # js dir
        f_pb = str(self.file.with_suffix(".pb"))  # *.pb path

        gd = tf.Graph().as_graph_def()  # TF GraphDef
        with open(f_pb, "rb") as file:
            gd.ParseFromString(file.read())
        outputs = ",".join(gd_outputs(gd))
        LOGGER.info(f"\n{prefix} output node names: {outputs}")

        quantization = "--quantize_float16" if self.args.half else "--quantize_uint8" if self.args.int8 else ""
        with spaces_in_path(f_pb) as fpb_, spaces_in_path(f) as f_:  # exporter can not handle spaces in path
            cmd = (
                "tensorflowjs_converter "
                f'--input_format=tf_frozen_model {quantization} --output_node_names={outputs} "{fpb_}" "{f_}"'
            )
            LOGGER.info(f"{prefix} running '{cmd}'")
            subprocess.run(cmd, shell=True)

        if " " in f:
            LOGGER.warning(f"{prefix} your model may not work correctly with spaces in path '{f}'.")

        # Add metadata
        YAML.save(Path(f) / "metadata.yaml", self.metadata)  # add metadata.yaml
        return f, None

    @try_export
    def export_rknn(self, prefix=colorstr("RKNN:")):
        """Export YOLO model to RKNN format."""
        LOGGER.info(f"\n{prefix} starting export with rknn-toolkit2...")

        check_requirements("rknn-toolkit2")
        if IS_COLAB:
            # Prevent 'exit' from closing the notebook https://github.com/airockchip/rknn-toolkit2/issues/259
            import builtins

            builtins.exit = lambda: None

        from rknn.api import RKNN

        f, _ = self.export_onnx()
        export_path = Path(f"{Path(f).stem}_rknn_model")
        export_path.mkdir(exist_ok=True)

        rknn = RKNN(verbose=False)
        rknn.config(mean_values=[[0, 0, 0]], std_values=[[255, 255, 255]], target_platform=self.args.name)
        rknn.load_onnx(model=f)
        rknn.build(do_quantization=False)  # TODO: Add quantization support
        f = f.replace(".onnx", f"-{self.args.name}.rknn")
        rknn.export_rknn(f"{export_path / f}")
        YAML.save(export_path / "metadata.yaml", self.metadata)
        return export_path, None

    @try_export
    def export_imx(self, prefix=colorstr("IMX:")):
        """Export YOLO model to IMX format."""
        gptq = False
        assert LINUX, (
            "export only supported on Linux. "
            "See https://developer.aitrios.sony-semicon.com/en/raspberrypi-ai-camera/documentation/imx500-converter"
        )
        if getattr(self.model, "end2end", False):
            raise ValueError("IMX export is not supported for end2end models.")
        check_requirements(
            ("model-compression-toolkit>=2.4.1", "sony-custom-layers>=0.3.0", "edge-mdt-tpc>=1.1.0", "pydantic<=2.11.7")
        )
        check_requirements("imx500-converter[pt]>=3.16.1")  # Separate requirements for imx500-converter
        check_requirements("mct-quantizers>=1.6.0")  # Separate for compatibility with model-compression-toolkit

        import model_compression_toolkit as mct
        import onnx
        from edgemdt_tpc import get_target_platform_capabilities
        from sony_custom_layers.pytorch import multiclass_nms_with_indices

        LOGGER.info(f"\n{prefix} starting export with model_compression_toolkit {mct.__version__}...")

        # Install Java>=17
        try:
            java_output = subprocess.run(["java", "--version"], check=True, capture_output=True).stdout.decode()
            version_match = re.search(r"(?:openjdk|java) (\d+)", java_output)
            java_version = int(version_match.group(1)) if version_match else 0
            assert java_version >= 17, "Java version too old"
        except (FileNotFoundError, subprocess.CalledProcessError, AssertionError):
            cmd = (["sudo"] if is_sudo_available() else []) + ["apt", "install", "-y", "openjdk-21-jre"]
            subprocess.run(cmd, check=True)

        def representative_dataset_gen(dataloader=self.get_int8_calibration_dataloader(prefix)):
            for batch in dataloader:
                img = batch["img"]
                img = img / 255.0
                yield [img]

        tpc = get_target_platform_capabilities(tpc_version="4.0", device_type="imx500")

        bit_cfg = mct.core.BitWidthConfig()
        if "C2PSA" in self.model.__str__():  # YOLO11
            if self.model.task == "detect":
                layer_names = ["sub", "mul_2", "add_14", "cat_21"]
                weights_memory = 2585350.2439
                n_layers = 238  # 238 layers for fused YOLO11n
            elif self.model.task == "pose":
                layer_names = ["sub", "mul_2", "add_14", "cat_22", "cat_23", "mul_4", "add_15"]
                weights_memory = 2437771.67
                n_layers = 257  # 257 layers for fused YOLO11n-pose
        else:  # YOLOv8
            if self.model.task == "detect":
                layer_names = ["sub", "mul", "add_6", "cat_17"]
                weights_memory = 2550540.8
                n_layers = 168  # 168 layers for fused YOLOv8n
            elif self.model.task == "pose":
                layer_names = ["add_7", "mul_2", "cat_19", "mul", "sub", "add_6", "cat_18"]
                weights_memory = 2482451.85
                n_layers = 187  # 187 layers for fused YOLO11n-pose

        # Check if the model has the expected number of layers
        if len(list(self.model.modules())) != n_layers:
            raise ValueError("IMX export only supported for YOLOv8n and YOLO11n models.")

        for layer_name in layer_names:
            bit_cfg.set_manual_activation_bit_width([mct.core.common.network_editors.NodeNameFilter(layer_name)], 16)

        config = mct.core.CoreConfig(
            mixed_precision_config=mct.core.MixedPrecisionQuantizationConfig(num_of_images=10),
            quantization_config=mct.core.QuantizationConfig(concat_threshold_update=True),
            bit_width_config=bit_cfg,
        )

        resource_utilization = mct.core.ResourceUtilization(weights_memory=weights_memory)

        quant_model = (
            mct.gptq.pytorch_gradient_post_training_quantization(  # Perform Gradient-Based Post Training Quantization
                model=self.model,
                representative_data_gen=representative_dataset_gen,
                target_resource_utilization=resource_utilization,
                gptq_config=mct.gptq.get_pytorch_gptq_config(
                    n_epochs=1000, use_hessian_based_weights=False, use_hessian_sample_attention=False
                ),
                core_config=config,
                target_platform_capabilities=tpc,
            )[0]
            if gptq
            else mct.ptq.pytorch_post_training_quantization(  # Perform post training quantization
                in_module=self.model,
                representative_data_gen=representative_dataset_gen,
                target_resource_utilization=resource_utilization,
                core_config=config,
                target_platform_capabilities=tpc,
            )[0]
        )

        class NMSWrapper(torch.nn.Module):
            """Wrap PyTorch Module with multiclass_nms layer from sony_custom_layers."""

            def __init__(
                self,
                model: torch.nn.Module,
                score_threshold: float = 0.001,
                iou_threshold: float = 0.7,
                max_detections: int = 300,
                task: str = "detect",
            ):
                """
                Initialize NMSWrapper with PyTorch Module and NMS parameters.

                Args:
                    model (torch.nn.Module): Model instance.
                    score_threshold (float): Score threshold for non-maximum suppression.
                    iou_threshold (float): Intersection over union threshold for non-maximum suppression.
                    max_detections (int): The number of detections to return.
                    task (str): Task type, either 'detect' or 'pose'.
                """
                super().__init__()
                self.model = model
                self.score_threshold = score_threshold
                self.iou_threshold = iou_threshold
                self.max_detections = max_detections
                self.task = task

            def forward(self, images):
                """Forward pass with model inference and NMS post-processing."""
                # model inference
                outputs = self.model(images)

                boxes, scores = outputs[0], outputs[1]
                nms_outputs = multiclass_nms_with_indices(
                    boxes=boxes,
                    scores=scores,
                    score_threshold=self.score_threshold,
                    iou_threshold=self.iou_threshold,
                    max_detections=self.max_detections,
                )
                if self.task == "pose":
                    kpts = outputs[2]  # (bs, max_detections, kpts 17*3)
                    out_kpts = torch.gather(kpts, 1, nms_outputs.indices.unsqueeze(-1).expand(-1, -1, kpts.size(-1)))
                    return nms_outputs.boxes, nms_outputs.scores, nms_outputs.labels, out_kpts
                return nms_outputs

        quant_model = NMSWrapper(
            model=quant_model,
            score_threshold=self.args.conf or 0.001,
            iou_threshold=self.args.iou,
            max_detections=self.args.max_det,
            task=self.model.task,
        ).to(self.device)

        f = Path(str(self.file).replace(self.file.suffix, "_imx_model"))
        f.mkdir(exist_ok=True)
        onnx_model = f / Path(str(self.file.name).replace(self.file.suffix, "_imx.onnx"))  # js dir
        mct.exporter.pytorch_export_model(
            model=quant_model, save_model_path=onnx_model, repr_dataset=representative_dataset_gen
        )

        model_onnx = onnx.load(onnx_model)  # load onnx model
        for k, v in self.metadata.items():
            meta = model_onnx.metadata_props.add()
            meta.key, meta.value = k, str(v)

        onnx.save(model_onnx, onnx_model)

        subprocess.run(
            ["imxconv-pt", "-i", str(onnx_model), "-o", str(f), "--no-input-persistency", "--overwrite-output"],
            check=True,
        )

        # Needed for imx models.
        with open(f / "labels.txt", "w", encoding="utf-8") as file:
            file.writelines([f"{name}\n" for _, name in self.model.names.items()])

        return f, None

    def _add_tflite_metadata(self, file):
        """Add metadata to *.tflite models per https://ai.google.dev/edge/litert/models/metadata."""
        import zipfile

        with zipfile.ZipFile(file, "a", zipfile.ZIP_DEFLATED) as zf:
            zf.writestr("metadata.json", json.dumps(self.metadata, indent=2))

    def _pipeline_coreml(self, model, weights_dir=None, prefix=colorstr("CoreML Pipeline:")):
        """Create CoreML pipeline with NMS for YOLO detection models."""
        import coremltools as ct  # noqa

        LOGGER.info(f"{prefix} starting pipeline with coremltools {ct.__version__}...")
        _, _, h, w = list(self.im.shape)  # BCHW

        # Output shapes
        spec = model.get_spec()
        out0, out1 = iter(spec.description.output)
        if MACOS:
            from PIL import Image

            img = Image.new("RGB", (w, h))  # w=192, h=320
            out = model.predict({"image": img})
            out0_shape = out[out0.name].shape  # (3780, 80)
            out1_shape = out[out1.name].shape  # (3780, 4)
        else:  # linux and windows can not run model.predict(), get sizes from PyTorch model output y
            out0_shape = self.output_shape[2], self.output_shape[1] - 4  # (3780, 80)
            out1_shape = self.output_shape[2], 4  # (3780, 4)

        # Checks
        names = self.metadata["names"]
        nx, ny = spec.description.input[0].type.imageType.width, spec.description.input[0].type.imageType.height
        _, nc = out0_shape  # number of anchors, number of classes
        assert len(names) == nc, f"{len(names)} names found for nc={nc}"  # check

        # Define output shapes (missing)
        out0.type.multiArrayType.shape[:] = out0_shape  # (3780, 80)
        out1.type.multiArrayType.shape[:] = out1_shape  # (3780, 4)

        # Model from spec
        model = ct.models.MLModel(spec, weights_dir=weights_dir)

        # 3. Create NMS protobuf
        nms_spec = ct.proto.Model_pb2.Model()
        nms_spec.specificationVersion = spec.specificationVersion
        for i in range(2):
            decoder_output = model._spec.description.output[i].SerializeToString()
            nms_spec.description.input.add()
            nms_spec.description.input[i].ParseFromString(decoder_output)
            nms_spec.description.output.add()
            nms_spec.description.output[i].ParseFromString(decoder_output)

        nms_spec.description.output[0].name = "confidence"
        nms_spec.description.output[1].name = "coordinates"

        output_sizes = [nc, 4]
        for i in range(2):
            ma_type = nms_spec.description.output[i].type.multiArrayType
            ma_type.shapeRange.sizeRanges.add()
            ma_type.shapeRange.sizeRanges[0].lowerBound = 0
            ma_type.shapeRange.sizeRanges[0].upperBound = -1
            ma_type.shapeRange.sizeRanges.add()
            ma_type.shapeRange.sizeRanges[1].lowerBound = output_sizes[i]
            ma_type.shapeRange.sizeRanges[1].upperBound = output_sizes[i]
            del ma_type.shape[:]

        nms = nms_spec.nonMaximumSuppression
        nms.confidenceInputFeatureName = out0.name  # 1x507x80
        nms.coordinatesInputFeatureName = out1.name  # 1x507x4
        nms.confidenceOutputFeatureName = "confidence"
        nms.coordinatesOutputFeatureName = "coordinates"
        nms.iouThresholdInputFeatureName = "iouThreshold"
        nms.confidenceThresholdInputFeatureName = "confidenceThreshold"
        nms.iouThreshold = self.args.iou
        nms.confidenceThreshold = self.args.conf
        nms.pickTop.perClass = True
        nms.stringClassLabels.vector.extend(names.values())
        nms_model = ct.models.MLModel(nms_spec)

        # 4. Pipeline models together
        pipeline = ct.models.pipeline.Pipeline(
            input_features=[
                ("image", ct.models.datatypes.Array(3, ny, nx)),
                ("iouThreshold", ct.models.datatypes.Double()),
                ("confidenceThreshold", ct.models.datatypes.Double()),
            ],
            output_features=["confidence", "coordinates"],
        )
        pipeline.add_model(model)
        pipeline.add_model(nms_model)

        # Correct datatypes
        pipeline.spec.description.input[0].ParseFromString(model._spec.description.input[0].SerializeToString())
        pipeline.spec.description.output[0].ParseFromString(nms_model._spec.description.output[0].SerializeToString())
        pipeline.spec.description.output[1].ParseFromString(nms_model._spec.description.output[1].SerializeToString())

        # Update metadata
        pipeline.spec.specificationVersion = spec.specificationVersion
        pipeline.spec.description.metadata.userDefined.update(
            {"IoU threshold": str(nms.iouThreshold), "Confidence threshold": str(nms.confidenceThreshold)}
        )

        # Save the model
        model = ct.models.MLModel(pipeline.spec, weights_dir=weights_dir)
        model.input_description["image"] = "Input image"
        model.input_description["iouThreshold"] = f"(optional) IoU threshold override (default: {nms.iouThreshold})"
        model.input_description["confidenceThreshold"] = (
            f"(optional) Confidence threshold override (default: {nms.confidenceThreshold})"
        )
        model.output_description["confidence"] = 'Boxes × Class confidence (see user-defined metadata "classes")'
        model.output_description["coordinates"] = "Boxes × [x, y, width, height] (relative to image size)"
        LOGGER.info(f"{prefix} pipeline success")
        return model

    def add_callback(self, event: str, callback):
        """Append the given callback to the specified event."""
        self.callbacks[event].append(callback)

    def run_callbacks(self, event: str):
        """Execute all callbacks for a given event."""
        for callback in self.callbacks.get(event, []):
            callback(self)


class IOSDetectModel(torch.nn.Module):
    """Wrap an Ultralytics YOLO model for Apple iOS CoreML export."""

    def __init__(self, model, im):
        """
        Initialize the IOSDetectModel class with a YOLO model and example image.

        Args:
            model (torch.nn.Module): The YOLO model to wrap.
            im (torch.Tensor): Example input tensor with shape (B, C, H, W).
        """
        super().__init__()
        _, _, h, w = im.shape  # batch, channel, height, width
        self.model = model
        self.nc = len(model.names)  # number of classes
        if w == h:
            self.normalize = 1.0 / w  # scalar
        else:
            self.normalize = torch.tensor(
                [1.0 / w, 1.0 / h, 1.0 / w, 1.0 / h],  # broadcast (slower, smaller)
                device=next(model.parameters()).device,
            )

    def forward(self, x):
        """Normalize predictions of object detection model with input size-dependent factors."""
        xywh, cls = self.model(x)[0].transpose(0, 1).split((4, self.nc), 1)
        return cls, xywh * self.normalize  # confidence (3780, 80), coordinates (3780, 4)


class NMSModel(torch.nn.Module):
    """Model wrapper with embedded NMS for Detect, Segment, Pose and OBB."""

    def __init__(self, model, args):
        """
        Initialize the NMSModel.

        Args:
            model (torch.nn.Module): The model to wrap with NMS postprocessing.
            args (Namespace): The export arguments.
        """
        super().__init__()
        self.model = model
        self.args = args
        self.obb = model.task == "obb"
        self.is_tf = self.args.format in frozenset({"saved_model", "tflite", "tfjs"})

    def forward(self, x):
        """
        Perform inference with NMS post-processing. Supports Detect, Segment, OBB and Pose.

        Args:
            x (torch.Tensor): The preprocessed tensor with shape (N, 3, H, W).

        Returns:
            (torch.Tensor): List of detections, each an (N, max_det, 4 + 2 + extra_shape) Tensor where N is the
                number of detections after NMS.
        """
        from functools import partial

        from torchvision.ops import nms

        preds = self.model(x)
        pred = preds[0] if isinstance(preds, tuple) else preds
        kwargs = dict(device=pred.device, dtype=pred.dtype)
        bs = pred.shape[0]
        pred = pred.transpose(-1, -2)  # shape(1,84,6300) to shape(1,6300,84)
        extra_shape = pred.shape[-1] - (4 + len(self.model.names))  # extras from Segment, OBB, Pose
        if self.args.dynamic and self.args.batch > 1:  # batch size needs to always be same due to loop unroll
            pad = torch.zeros(torch.max(torch.tensor(self.args.batch - bs), torch.tensor(0)), *pred.shape[1:], **kwargs)
            pred = torch.cat((pred, pad))
        boxes, scores, extras = pred.split([4, len(self.model.names), extra_shape], dim=2)
        scores, classes = scores.max(dim=-1)
        self.args.max_det = min(pred.shape[1], self.args.max_det)  # in case num_anchors < max_det
        # (N, max_det, 4 coords + 1 class score + 1 class label + extra_shape).
        out = torch.zeros(pred.shape[0], self.args.max_det, boxes.shape[-1] + 2 + extra_shape, **kwargs)
        for i in range(bs):
            box, cls, score, extra = boxes[i], classes[i], scores[i], extras[i]
            mask = score > self.args.conf
            if self.is_tf:
                # TFLite GatherND error if mask is empty
                score *= mask
                # Explicit length otherwise reshape error, hardcoded to `self.args.max_det * 5`
                mask = score.topk(min(self.args.max_det * 5, score.shape[0])).indices
            box, score, cls, extra = box[mask], score[mask], cls[mask], extra[mask]
<<<<<<< HEAD
            if not self.obb:
                box = xywh2xyxy(box)
                if self.is_tf:
                    # TFlite bug returns less boxes
                    pad = torch.zeros((mask.shape[0] - box.shape[0], box.shape[-1]), device=box.device, dtype=box.dtype)
                    box = torch.cat((box, pad))
=======
>>>>>>> 0cf560e3
            nmsbox = box.clone()
            # `8` is the minimum value experimented to get correct NMS results for obb
            multiplier = 8 if self.obb else 1
            # Normalize boxes for NMS since large values for class offset causes issue with int8 quantization
            if self.args.format == "tflite":  # TFLite is already normalized
                nmsbox *= multiplier
            else:
                nmsbox = multiplier * nmsbox / torch.tensor(x.shape[2:], **kwargs).max()
            if not self.args.agnostic_nms:  # class-specific NMS
                end = 2 if self.obb else 4
                # fully explicit expansion otherwise reshape error
                # large max_wh causes issues when quantizing
                cls_offset = cls.reshape(-1, 1).expand(nmsbox.shape[0], end)
                offbox = nmsbox[:, :end] + cls_offset * multiplier
                nmsbox = torch.cat((offbox, nmsbox[:, end:]), dim=-1)
            nms_fn = (
                partial(
                    TorchNMS.fast_nms,
                    use_triu=not (
                        self.is_tf
                        or (self.args.opset or 14) < 14
                        or (self.args.format == "openvino" and self.args.int8)  # OpenVINO int8 error with triu
                    ),
                    iou_func=batch_probiou,
                )
                if self.obb
                else nms
            )
            keep = nms_fn(
                torch.cat([nmsbox, extra], dim=-1) if self.obb else nmsbox,
                score,
                self.args.iou,
            )[: self.args.max_det]
            dets = torch.cat(
                [box[keep], score[keep].view(-1, 1), cls[keep].view(-1, 1).to(out.dtype), extra[keep]], dim=-1
            )
            # Zero-pad to max_det size to avoid reshape error
<<<<<<< HEAD
            pad = torch.zeros((self.args.max_det - dets.shape[0], out.shape[-1]), device=out.device, dtype=out.dtype)
            out[i] = torch.cat((dets, pad))
        return (out, preds[1]) if self.model.task == "segment" else out
=======
            pad = (0, 0, 0, self.args.max_det - dets.shape[0])
            out[i] = torch.nn.functional.pad(dets, pad)
        return (out[:bs], preds[1]) if self.model.task == "segment" else out[:bs]
>>>>>>> 0cf560e3
<|MERGE_RESOLUTION|>--- conflicted
+++ resolved
@@ -419,7 +419,7 @@
                 m.export = True
                 m.format = self.args.format
                 m.max_det = self.args.max_det
-                m.xyxy = self.args.nms and not coreml
+                m.xyxy = self.args.nms
                 if hasattr(model, "pe") and hasattr(m, "fuse"):  # for YOLOE models
                     m.fuse(model.pe.to(self.device))
             elif isinstance(m, C2f) and not is_tf_format:
@@ -437,15 +437,7 @@
 
         y = None
         for _ in range(2):  # dry runs
-<<<<<<< HEAD
-            y = (
-                NMSModel(model, self.args)(im)
-                if self.args.nms and not (coreml and model.task == "detect")
-                else model(im)
-            )
-=======
-            y = NMSModel(model, self.args)(im) if self.args.nms and not coreml and not imx else model(im)
->>>>>>> 0cf560e3
+            y = NMSModel(model, self.args)(im) if self.args.nms and not (coreml and model.task == "detect") and not imx else model(im)
         if self.args.half and onnx and self.device.type != "cpu":
             im, model = im.half(), model.half()  # to FP16
 
@@ -867,12 +859,6 @@
             else:
                 model = NMSModel(self.model, self.args)
         else:
-<<<<<<< HEAD
-=======
-            if self.args.nms:
-                LOGGER.warning(f"{prefix} 'nms=True' is only available for Detect models like 'yolo11n.pt'.")
-                # TODO CoreML Segment and Pose model pipelining
->>>>>>> 0cf560e3
             model = self.model
         ts = torch.jit.trace(model.eval(), self.im, strict=False)  # TorchScript model
 
@@ -1562,15 +1548,6 @@
                 # Explicit length otherwise reshape error, hardcoded to `self.args.max_det * 5`
                 mask = score.topk(min(self.args.max_det * 5, score.shape[0])).indices
             box, score, cls, extra = box[mask], score[mask], cls[mask], extra[mask]
-<<<<<<< HEAD
-            if not self.obb:
-                box = xywh2xyxy(box)
-                if self.is_tf:
-                    # TFlite bug returns less boxes
-                    pad = torch.zeros((mask.shape[0] - box.shape[0], box.shape[-1]), device=box.device, dtype=box.dtype)
-                    box = torch.cat((box, pad))
-=======
->>>>>>> 0cf560e3
             nmsbox = box.clone()
             # `8` is the minimum value experimented to get correct NMS results for obb
             multiplier = 8 if self.obb else 1
@@ -1608,12 +1585,6 @@
                 [box[keep], score[keep].view(-1, 1), cls[keep].view(-1, 1).to(out.dtype), extra[keep]], dim=-1
             )
             # Zero-pad to max_det size to avoid reshape error
-<<<<<<< HEAD
             pad = torch.zeros((self.args.max_det - dets.shape[0], out.shape[-1]), device=out.device, dtype=out.dtype)
             out[i] = torch.cat((dets, pad))
-        return (out, preds[1]) if self.model.task == "segment" else out
-=======
-            pad = (0, 0, 0, self.args.max_det - dets.shape[0])
-            out[i] = torch.nn.functional.pad(dets, pad)
-        return (out[:bs], preds[1]) if self.model.task == "segment" else out[:bs]
->>>>>>> 0cf560e3
+        return (out[:bs], preds[1]) if self.model.task == "segment" else out[:bs]