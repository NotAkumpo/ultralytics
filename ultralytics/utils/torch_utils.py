# Ultralytics YOLO 🚀, AGPL-3.0 license

import gc
import math
import os
import random
import time
from contextlib import contextmanager
from copy import deepcopy
from datetime import datetime
from pathlib import Path
from typing import Iterable, Union

import numpy as np
import torch
import torch.distributed as dist
import torch.nn as nn
import torch.nn.functional as F

from ultralytics.utils import (
    DEFAULT_CFG_DICT,
    DEFAULT_CFG_KEYS,
    LOGGER,
    NUM_THREADS,
    PYTHON_VERSION,
    TORCHVISION_VERSION,
    WINDOWS,
    __version__,
    colorstr,
)
from ultralytics.utils.checks import check_version, substr_in_set

try:
    import thop
except ImportError:
    thop = None

# Version checks (all default to version>=min_version)
TORCH_1_9 = check_version(torch.__version__, "1.9.0")
TORCH_1_13 = check_version(torch.__version__, "1.13.0")
TORCH_2_0 = check_version(torch.__version__, "2.0.0")
TORCH_2_4 = check_version(torch.__version__, "2.4.0")
TORCHVISION_0_10 = check_version(TORCHVISION_VERSION, "0.10.0")
TORCHVISION_0_11 = check_version(TORCHVISION_VERSION, "0.11.0")
TORCHVISION_0_13 = check_version(TORCHVISION_VERSION, "0.13.0")
TORCHVISION_0_18 = check_version(TORCHVISION_VERSION, "0.18.0")
if WINDOWS and check_version(torch.__version__, "==2.4.0"):  # reject version 2.4.0 on Windows
    LOGGER.warning(
        "WARNING ⚠️ Known issue with torch==2.4.0 on Windows with CPU, recommend upgrading to torch>=2.4.1 to resolve "
        "https://github.com/ultralytics/ultralytics/issues/15049"
    )


@contextmanager
def torch_distributed_zero_first(local_rank: int):
    """Ensures all processes in distributed training wait for the local master (rank 0) to complete a task first."""
    initialized = dist.is_available() and dist.is_initialized()

    if initialized and local_rank not in {-1, 0}:
        dist.barrier(device_ids=[local_rank])
    yield
    if initialized and local_rank == 0:
        dist.barrier(device_ids=[local_rank])


def smart_inference_mode():
    """Applies torch.inference_mode() decorator if torch>=1.9.0 else torch.no_grad() decorator."""

    def decorate(fn):
        """Applies appropriate torch decorator for inference mode based on torch version."""
        if TORCH_1_9 and torch.is_inference_mode_enabled():
            return fn  # already in inference_mode, act as a pass-through
        else:
            return (torch.inference_mode if TORCH_1_9 else torch.no_grad)()(fn)

    return decorate


def autocast(enabled: bool, device: str = "cuda"):
    """
    Get the appropriate autocast context manager based on PyTorch version and AMP setting.

    This function returns a context manager for automatic mixed precision (AMP) training that is compatible with both
    older and newer versions of PyTorch. It handles the differences in the autocast API between PyTorch versions.

    Args:
        enabled (bool): Whether to enable automatic mixed precision.
        device (str, optional): The device to use for autocast. Defaults to 'cuda'.

    Returns:
        (torch.amp.autocast): The appropriate autocast context manager.

    Note:
        - For PyTorch versions 1.13 and newer, it uses `torch.amp.autocast`.
        - For older versions, it uses `torch.cuda.autocast`.

    Example:
        ```python
        with autocast(amp=True):
            # Your mixed precision operations here
            pass
        ```
    """
    if TORCH_1_13:
        return torch.amp.autocast(device, enabled=enabled)
    else:
        return torch.cuda.amp.autocast(enabled)


def get_cpu_info():
    """Return a string with system CPU information, i.e. 'Apple M2'."""
    from ultralytics.utils import PERSISTENT_CACHE  # avoid circular import error

    if "cpu_info" not in PERSISTENT_CACHE:
        try:
            import cpuinfo  # pip install py-cpuinfo

            k = "brand_raw", "hardware_raw", "arch_string_raw"  # keys sorted by preference
            info = cpuinfo.get_cpu_info()  # info dict
            string = info.get(k[0] if k[0] in info else k[1] if k[1] in info else k[2], "unknown")
            PERSISTENT_CACHE["cpu_info"] = string.replace("(R)", "").replace("CPU ", "").replace("@ ", "")
        except Exception:
            pass
    return PERSISTENT_CACHE.get("cpu_info", "unknown")


def get_gpu_info(index):
    """Return a string with system GPU information, i.e. 'Tesla T4, 15102MiB'."""
    properties = torch.cuda.get_device_properties(index)
    return f"{properties.name}, {properties.total_memory / (1 << 20):.0f}MiB"


def select_device(device="", batch=0, newline=False, verbose=True):
    """
    Selects the appropriate PyTorch device based on the provided arguments.

    The function takes a string specifying the device or a torch.device object and returns a torch.device object
    representing the selected device. The function also validates the number of available devices and raises an
    exception if the requested device(s) are not available.

    Args:
        device (str | torch.device, optional): Device string or torch.device object.
            Options are 'None', 'cpu', or 'cuda', or '0' or '0,1,2,3'. Defaults to an empty string, which auto-selects
            the first available GPU, or CPU if no GPU is available.
        batch (int, optional): Batch size being used in your model. Defaults to 0.
        newline (bool, optional): If True, adds a newline at the end of the log string. Defaults to False.
        verbose (bool, optional): If True, logs the device information. Defaults to True.

    Returns:
        (torch.device): Selected device.

    Raises:
        ValueError: If the specified device is not available or if the batch size is not a multiple of the number of
            devices when using multiple GPUs.

    Examples:
        >>> select_device("cuda:0")
        device(type='cuda', index=0)

        >>> select_device("cpu")
        device(type='cpu')

    Note:
        Sets the 'CUDA_VISIBLE_DEVICES' environment variable for specifying which GPUs to use.
    """
    if isinstance(device, torch.device) or str(device).startswith("tpu"):
        return device

    s = f"Ultralytics {__version__} 🚀 Python-{PYTHON_VERSION} torch-{torch.__version__} "
    device = str(device).lower()
    for remove in "cuda:", "none", "(", ")", "[", "]", "'", " ":
        device = device.replace(remove, "")  # to string, 'cuda:0' -> '0' and '(0, 1)' -> '0,1'
    cpu = device == "cpu"
    mps = device in {"mps", "mps:0"}  # Apple Metal Performance Shaders (MPS)
    if cpu or mps:
        os.environ["CUDA_VISIBLE_DEVICES"] = "-1"  # force torch.cuda.is_available() = False
    elif device:  # non-cpu device requested
        if device == "cuda":
            device = "0"
        if "," in device:
            device = ",".join([x for x in device.split(",") if x])  # remove sequential commas, i.e. "0,,1" -> "0,1"
        visible = os.environ.get("CUDA_VISIBLE_DEVICES", None)
        os.environ["CUDA_VISIBLE_DEVICES"] = device  # set environment variable - must be before assert is_available()
        if not (torch.cuda.is_available() and torch.cuda.device_count() >= len(device.split(","))):
            LOGGER.info(s)
            install = (
                "See https://pytorch.org/get-started/locally/ for up-to-date torch install instructions if no "
                "CUDA devices are seen by torch.\n"
                if torch.cuda.device_count() == 0
                else ""
            )
            raise ValueError(
                f"Invalid CUDA 'device={device}' requested."
                f" Use 'device=cpu' or pass valid CUDA device(s) if available,"
                f" i.e. 'device=0' or 'device=0,1,2,3' for Multi-GPU.\n"
                f"\ntorch.cuda.is_available(): {torch.cuda.is_available()}"
                f"\ntorch.cuda.device_count(): {torch.cuda.device_count()}"
                f"\nos.environ['CUDA_VISIBLE_DEVICES']: {visible}\n"
                f"{install}"
            )

    if not cpu and not mps and torch.cuda.is_available():  # prefer GPU if available
        devices = device.split(",") if device else "0"  # i.e. "0,1" -> ["0", "1"]
        n = len(devices)  # device count
        if n > 1:  # multi-GPU
            if batch < 1:
                raise ValueError(
                    "AutoBatch with batch<1 not supported for Multi-GPU training, "
                    "please specify a valid batch size, i.e. batch=16."
                )
            if batch >= 0 and batch % n != 0:  # check batch_size is divisible by device_count
                raise ValueError(
                    f"'batch={batch}' must be a multiple of GPU count {n}. Try 'batch={batch // n * n}' or "
                    f"'batch={batch // n * n + n}', the nearest batch sizes evenly divisible by {n}."
                )
        space = " " * (len(s) + 1)
        for i, d in enumerate(devices):
            s += f"{'' if i == 0 else space}CUDA:{d} ({get_gpu_info(i)})\n"  # bytes to MB
        arg = "cuda:0"
    elif mps and TORCH_2_0 and torch.backends.mps.is_available():
        # Prefer MPS if available
        s += f"MPS ({get_cpu_info()})\n"
        arg = "mps"
    else:  # revert to CPU
        s += f"CPU ({get_cpu_info()})\n"
        arg = "cpu"

    if arg in {"cpu", "mps"}:
        torch.set_num_threads(NUM_THREADS)  # reset OMP_NUM_THREADS for cpu training
    if verbose:
        LOGGER.info(s if newline else s.rstrip())
    return torch.device(arg)


def time_sync():
    """PyTorch-accurate time."""
    if torch.cuda.is_available():
        torch.cuda.synchronize()
    return time.time()


def fuse_conv_and_bn(conv, bn):
    """Fuse Conv2d() and BatchNorm2d() layers https://tehnokv.com/posts/fusing-batchnorm-and-conv/."""
    fusedconv = (
        nn.Conv2d(
            conv.in_channels,
            conv.out_channels,
            kernel_size=conv.kernel_size,
            stride=conv.stride,
            padding=conv.padding,
            dilation=conv.dilation,
            groups=conv.groups,
            bias=True,
        )
        .requires_grad_(False)
        .to(conv.weight.device)
    )

    # Prepare filters
    w_conv = conv.weight.view(conv.out_channels, -1)
    w_bn = torch.diag(bn.weight.div(torch.sqrt(bn.eps + bn.running_var)))
    fusedconv.weight.copy_(torch.mm(w_bn, w_conv).view(fusedconv.weight.shape))

    # Prepare spatial bias
    b_conv = torch.zeros(conv.weight.shape[0], device=conv.weight.device) if conv.bias is None else conv.bias
    b_bn = bn.bias - bn.weight.mul(bn.running_mean).div(torch.sqrt(bn.running_var + bn.eps))
    fusedconv.bias.copy_(torch.mm(w_bn, b_conv.reshape(-1, 1)).reshape(-1) + b_bn)

    return fusedconv


def fuse_deconv_and_bn(deconv, bn):
    """Fuse ConvTranspose2d() and BatchNorm2d() layers."""
    fuseddconv = (
        nn.ConvTranspose2d(
            deconv.in_channels,
            deconv.out_channels,
            kernel_size=deconv.kernel_size,
            stride=deconv.stride,
            padding=deconv.padding,
            output_padding=deconv.output_padding,
            dilation=deconv.dilation,
            groups=deconv.groups,
            bias=True,
        )
        .requires_grad_(False)
        .to(deconv.weight.device)
    )

    # Prepare filters
    w_deconv = deconv.weight.view(deconv.out_channels, -1)
    w_bn = torch.diag(bn.weight.div(torch.sqrt(bn.eps + bn.running_var)))
    fuseddconv.weight.copy_(torch.mm(w_bn, w_deconv).view(fuseddconv.weight.shape))

    # Prepare spatial bias
    b_conv = torch.zeros(deconv.weight.shape[1], device=deconv.weight.device) if deconv.bias is None else deconv.bias
    b_bn = bn.bias - bn.weight.mul(bn.running_mean).div(torch.sqrt(bn.running_var + bn.eps))
    fuseddconv.bias.copy_(torch.mm(w_bn, b_conv.reshape(-1, 1)).reshape(-1) + b_bn)

    return fuseddconv


def model_info(model, detailed=False, verbose=True, imgsz=640):
    """
    Model information.

    imgsz may be int or list, i.e. imgsz=640 or imgsz=[640, 320].
    """
    if not verbose:
        return
    n_p = get_num_params(model)  # number of parameters
    n_g = get_num_gradients(model)  # number of gradients
    n_l = len(list(model.modules()))  # number of layers
    if detailed:
        LOGGER.info(
            f"{'layer':>5} {'name':>40} {'gradient':>9} {'parameters':>12} {'shape':>20} {'mu':>10} {'sigma':>10}"
        )
        for i, (name, p) in enumerate(model.named_parameters()):
            name = name.replace("module_list.", "")
            LOGGER.info(
                "%5g %40s %9s %12g %20s %10.3g %10.3g %10s"
                % (i, name, p.requires_grad, p.numel(), list(p.shape), p.mean(), p.std(), p.dtype)
            )

    flops = get_flops(model, imgsz)
    fused = " (fused)" if getattr(model, "is_fused", lambda: False)() else ""
    fs = f", {flops:.1f} GFLOPs" if flops else ""
    yaml_file = getattr(model, "yaml_file", "") or getattr(model, "yaml", {}).get("yaml_file", "")
    model_name = Path(yaml_file).stem.replace("yolo", "YOLO") or "Model"
    LOGGER.info(f"{model_name} summary{fused}: {n_l:,} layers, {n_p:,} parameters, {n_g:,} gradients{fs}")
    return n_l, n_p, n_g, flops


def get_num_params(model):
    """Return the total number of parameters in a YOLO model."""
    return sum(x.numel() for x in model.parameters())


def get_num_gradients(model):
    """Return the total number of parameters with gradients in a YOLO model."""
    return sum(x.numel() for x in model.parameters() if x.requires_grad)


def model_info_for_loggers(trainer):
    """
    Return model info dict with useful model information.

    Example:
        YOLOv8n info for loggers
        ```python
        results = {
            "model/parameters": 3151904,
            "model/GFLOPs": 8.746,
            "model/speed_ONNX(ms)": 41.244,
            "model/speed_TensorRT(ms)": 3.211,
            "model/speed_PyTorch(ms)": 18.755,
        }
        ```
    """
    if trainer.args.profile:  # profile ONNX and TensorRT times
        from ultralytics.utils.benchmarks import ProfileModels

        results = ProfileModels([trainer.last], device=trainer.device).profile()[0]
        results.pop("model/name")
    else:  # only return PyTorch times from most recent validation
        results = {
            "model/parameters": get_num_params(trainer.model),
            "model/GFLOPs": round(get_flops(trainer.model), 3),
        }
    results["model/speed_PyTorch(ms)"] = round(trainer.validator.speed["inference"], 3)
    return results


def get_flops(model, imgsz=640):
    """Return a YOLO model's FLOPs."""
    if not thop:
        return 0.0  # if not installed return 0.0 GFLOPs

    try:
        model = de_parallel(model)
        p = next(model.parameters())
        if not isinstance(imgsz, list):
            imgsz = [imgsz, imgsz]  # expand if int/float
        try:
            # Use stride size for input tensor
            stride = max(int(model.stride.max()), 32) if hasattr(model, "stride") else 32  # max stride
            im = torch.empty((1, p.shape[1], stride, stride), device=p.device)  # input image in BCHW format
            flops = thop.profile(deepcopy(model), inputs=[im], verbose=False)[0] / 1e9 * 2  # stride GFLOPs
            return flops * imgsz[0] / stride * imgsz[1] / stride  # imgsz GFLOPs
        except Exception:
            # Use actual image size for input tensor (i.e. required for RTDETR models)
            im = torch.empty((1, p.shape[1], *imgsz), device=p.device)  # input image in BCHW format
            return thop.profile(deepcopy(model), inputs=[im], verbose=False)[0] / 1e9 * 2  # imgsz GFLOPs
    except Exception:
        return 0.0


def get_flops_with_torch_profiler(model, imgsz=640):
    """Compute model FLOPs (thop package alternative, but 2-10x slower unfortunately)."""
    if not TORCH_2_0:  # torch profiler implemented in torch>=2.0
        return 0.0
    model = de_parallel(model)
    p = next(model.parameters())
    if not isinstance(imgsz, list):
        imgsz = [imgsz, imgsz]  # expand if int/float
    try:
        # Use stride size for input tensor
        stride = (max(int(model.stride.max()), 32) if hasattr(model, "stride") else 32) * 2  # max stride
        im = torch.empty((1, p.shape[1], stride, stride), device=p.device)  # input image in BCHW format
        with torch.profiler.profile(with_flops=True) as prof:
            model(im)
        flops = sum(x.flops for x in prof.key_averages()) / 1e9
        flops = flops * imgsz[0] / stride * imgsz[1] / stride  # 640x640 GFLOPs
    except Exception:
        # Use actual image size for input tensor (i.e. required for RTDETR models)
        im = torch.empty((1, p.shape[1], *imgsz), device=p.device)  # input image in BCHW format
        with torch.profiler.profile(with_flops=True) as prof:
            model(im)
        flops = sum(x.flops for x in prof.key_averages()) / 1e9
    return flops


def initialize_weights(model):
    """Initialize model weights to random values."""
    for m in model.modules():
        t = type(m)
        if t is nn.Conv2d:
            pass  # nn.init.kaiming_normal_(m.weight, mode='fan_out', nonlinearity='relu')
        elif t is nn.BatchNorm2d:
            m.eps = 1e-3
            m.momentum = 0.03
        elif t in {nn.Hardswish, nn.LeakyReLU, nn.ReLU, nn.ReLU6, nn.SiLU}:
            m.inplace = True


def scale_img(img, ratio=1.0, same_shape=False, gs=32):
    """Scales and pads an image tensor, optionally maintaining aspect ratio and padding to gs multiple."""
    if ratio == 1.0:
        return img
    h, w = img.shape[2:]
    s = (int(h * ratio), int(w * ratio))  # new size
    img = F.interpolate(img, size=s, mode="bilinear", align_corners=False)  # resize
    if not same_shape:  # pad/crop img
        h, w = (math.ceil(x * ratio / gs) * gs for x in (h, w))
    return F.pad(img, [0, w - s[1], 0, h - s[0]], value=0.447)  # value = imagenet mean


def copy_attr(a, b, include=(), exclude=()):
    """Copies attributes from object 'b' to object 'a', with options to include/exclude certain attributes."""
    for k, v in b.__dict__.items():
        if (len(include) and k not in include) or k.startswith("_") or k in exclude:
            continue
        else:
            setattr(a, k, v)


def get_latest_opset():
    """Return the second-most recent ONNX opset version supported by this version of PyTorch, adjusted for maturity."""
    if TORCH_1_13:
        # If the PyTorch>=1.13, dynamically compute the latest opset minus one using 'symbolic_opset'
        return max(int(k[14:]) for k in vars(torch.onnx) if "symbolic_opset" in k) - 1
    # Otherwise for PyTorch<=1.12 return the corresponding predefined opset
    version = torch.onnx.producer_version.rsplit(".", 1)[0]  # i.e. '2.3'
    return {"1.12": 15, "1.11": 14, "1.10": 13, "1.9": 12, "1.8": 12}.get(version, 12)


def intersect_dicts(da, db, exclude=()):
    """Returns a dictionary of intersecting keys with matching shapes, excluding 'exclude' keys, using da values."""
    return {k: v for k, v in da.items() if k in db and all(x not in k for x in exclude) and v.shape == db[k].shape}


def is_parallel(model):
    """Returns True if model is of type DP or DDP."""
    return isinstance(model, (nn.parallel.DataParallel, nn.parallel.DistributedDataParallel))


def de_parallel(model):
    """De-parallelize a model: returns single-GPU model if model is of type DP or DDP."""
    return model.module if is_parallel(model) else model


def one_cycle(y1=0.0, y2=1.0, steps=100):
    """Returns a lambda function for sinusoidal ramp from y1 to y2 https://arxiv.org/pdf/1812.01187.pdf."""
    return lambda x: max((1 - math.cos(x * math.pi / steps)) / 2, 0) * (y2 - y1) + y1


def init_seeds(seed=0, deterministic=False):
    """Initialize random number generator (RNG) seeds https://pytorch.org/docs/stable/notes/randomness.html."""
    random.seed(seed)
    np.random.seed(seed)
    torch.manual_seed(seed)
    torch.cuda.manual_seed(seed)
    torch.cuda.manual_seed_all(seed)  # for Multi-GPU, exception safe
    # torch.backends.cudnn.benchmark = True  # AutoBatch problem https://github.com/ultralytics/yolov5/issues/9287
    if deterministic:
        if TORCH_2_0:
            torch.use_deterministic_algorithms(True, warn_only=True)  # warn if deterministic is not possible
            torch.backends.cudnn.deterministic = True
            os.environ["CUBLAS_WORKSPACE_CONFIG"] = ":4096:8"
            os.environ["PYTHONHASHSEED"] = str(seed)
        else:
            LOGGER.warning("WARNING ⚠️ Upgrade to torch>=2.0.0 for deterministic training.")
    else:
        torch.use_deterministic_algorithms(False)
        torch.backends.cudnn.deterministic = False


class ModelEMA:
    """
    Updated Exponential Moving Average (EMA) from https://github.com/rwightman/pytorch-image-models. Keeps a moving
    average of everything in the model state_dict (parameters and buffers).

    For EMA details see https://www.tensorflow.org/api_docs/python/tf/train/ExponentialMovingAverage

    To disable EMA set the `enabled` attribute to `False`.
    """

    def __init__(self, model, decay=0.9999, tau=2000, updates=0):
        """Initialize EMA for 'model' with given arguments."""
        self.ema = deepcopy(de_parallel(model)).eval()  # FP32 EMA
        self.updates = updates  # number of EMA updates
        self.decay = lambda x: decay * (1 - math.exp(-x / tau))  # decay exponential ramp (to help early epochs)
        for p in self.ema.parameters():
            p.requires_grad_(False)
        self.enabled = True

    def update(self, model):
        """Update EMA parameters."""
        if self.enabled:
            self.updates += 1
            d = self.decay(self.updates)

            msd = de_parallel(model).state_dict()  # model state_dict
            for k, v in self.ema.state_dict().items():
                if v.dtype.is_floating_point:  # true for FP16 and FP32
                    v *= d
                    v += (1 - d) * msd[k].detach()
                    # assert v.dtype == msd[k].dtype == torch.float32, f'{k}: EMA {v.dtype},  model {msd[k].dtype}'

    def update_attr(self, model, include=(), exclude=("process_group", "reducer")):
        """Updates attributes and saves stripped model with optimizer removed."""
        if self.enabled:
            copy_attr(self.ema, model, include, exclude)


def strip_optimizer(f: Union[str, Path] = "best.pt", s: str = "", updates: dict = None) -> dict:
    """
    Strip optimizer from 'f' to finalize training, optionally save as 's'.

    Args:
        f (str): file path to model to strip the optimizer from. Default is 'best.pt'.
        s (str): file path to save the model with stripped optimizer to. If not provided, 'f' will be overwritten.
        updates (dict): a dictionary of updates to overlay onto the checkpoint before saving.

    Returns:
        (dict): The combined checkpoint dictionary.

    Example:
        ```python
        from pathlib import Path
        from ultralytics.utils.torch_utils import strip_optimizer

        for f in Path("path/to/model/checkpoints").rglob("*.pt"):
            strip_optimizer(f)
        ```

    Note:
        Use `ultralytics.nn.torch_safe_load` for missing modules with `x = torch_safe_load(f)[0]`
    """
    try:
        x = torch.load(f, map_location=torch.device("cpu"))
        assert isinstance(x, dict), "checkpoint is not a Python dictionary"
        assert "model" in x, "'model' missing from checkpoint"
    except Exception as e:
        LOGGER.warning(f"WARNING ⚠️ Skipping {f}, not a valid Ultralytics model: {e}")
        return {}

    metadata = {
        "date": datetime.now().isoformat(),
        "version": __version__,
        "license": "AGPL-3.0 License (https://ultralytics.com/license)",
        "docs": "https://docs.ultralytics.com",
    }

    # Update model
    if x.get("ema"):
        x["model"] = x["ema"]  # replace model with EMA
    if hasattr(x["model"], "args"):
        x["model"].args = dict(x["model"].args)  # convert from IterableSimpleNamespace to dict
    if hasattr(x["model"], "criterion"):
        x["model"].criterion = None  # strip loss criterion
    x["model"].half()  # to FP16
    for p in x["model"].parameters():
        p.requires_grad = False

    # Update other keys
    args = {**DEFAULT_CFG_DICT, **x.get("train_args", {})}  # combine args
    for k in "optimizer", "best_fitness", "ema", "updates":  # keys
        x[k] = None
    x["epoch"] = -1
    x["train_args"] = {k: v for k, v in args.items() if k in DEFAULT_CFG_KEYS}  # strip non-default keys
    # x['model'].args = x['train_args']

    # Save
    combined = {**metadata, **x, **(updates or {})}
    torch.save(combined, s or f)  # combine dicts (prefer to the right)
    mb = os.path.getsize(s or f) / 1e6  # file size
    LOGGER.info(f"Optimizer stripped from {f},{f' saved as {s},' if s else ''} {mb:.1f}MB")
    return combined


def convert_optimizer_state_dict_to_fp16(state_dict):
    """
    Converts the state_dict of a given optimizer to FP16, focusing on the 'state' key for tensor conversions.

    This method aims to reduce storage size without altering 'param_groups' as they contain non-tensor data.
    """
    for state in state_dict["state"].values():
        for k, v in state.items():
            if k != "step" and isinstance(v, torch.Tensor) and v.dtype is torch.float32:
                state[k] = v.half()

    return state_dict


def profile(input, ops, n=10, device=None, max_num_obj=0):
    """
    Ultralytics speed, memory and FLOPs profiler.

    Example:
        ```python
        from ultralytics.utils.torch_utils import profile

        input = torch.randn(16, 3, 640, 640)
        m1 = lambda x: x * torch.sigmoid(x)
        m2 = nn.SiLU()
        profile(input, [m1, m2], n=100)  # profile over 100 iterations
        ```
    """
    results = []
    if not isinstance(device, torch.device):
        device = select_device(device)
    LOGGER.info(
        f"{'Params':>12s}{'GFLOPs':>12s}{'GPU_mem (GB)':>14s}{'forward (ms)':>14s}{'backward (ms)':>14s}"
        f"{'input':>24s}{'output':>24s}"
    )
    gc.collect()  # attempt to free unused memory
    torch.cuda.empty_cache()
    for x in input if isinstance(input, list) else [input]:
        x = x.to(device)
        x.requires_grad = True
        for m in ops if isinstance(ops, list) else [ops]:
            m = m.to(device) if hasattr(m, "to") else m  # device
            m = m.half() if hasattr(m, "half") and isinstance(x, torch.Tensor) and x.dtype is torch.float16 else m
            tf, tb, t = 0, 0, [0, 0, 0]  # dt forward, backward
            try:
                flops = thop.profile(m, inputs=[x], verbose=False)[0] / 1e9 * 2 if thop else 0  # GFLOPs
            except Exception:
                flops = 0

            try:
                for _ in range(n):
                    t[0] = time_sync()
                    y = m(x)
                    t[1] = time_sync()
                    try:
                        (sum(yi.sum() for yi in y) if isinstance(y, list) else y).sum().backward()
                        t[2] = time_sync()
                    except Exception:  # no backward method
                        # print(e)  # for debug
                        t[2] = float("nan")
                    tf += (t[1] - t[0]) * 1000 / n  # ms per op forward
                    tb += (t[2] - t[1]) * 1000 / n  # ms per op backward
                    if max_num_obj:  # simulate training with predictions per image grid (for AutoBatch)
                        torch.randn(
                            x.shape[0],
                            max_num_obj,
                            int(sum([(x.shape[-1] / s) * (x.shape[-2] / s) for s in m.stride.tolist()])),
                            device=device,
                            dtype=torch.float32,
                        )
                mem = torch.cuda.memory_reserved() / 1e9 if torch.cuda.is_available() else 0  # (GB)
                s_in, s_out = (tuple(x.shape) if isinstance(x, torch.Tensor) else "list" for x in (x, y))  # shapes
                p = sum(x.numel() for x in m.parameters()) if isinstance(m, nn.Module) else 0  # parameters
                LOGGER.info(f"{p:12}{flops:12.4g}{mem:>14.3f}{tf:14.4g}{tb:14.4g}{str(s_in):>24s}{str(s_out):>24s}")
                results.append([p, flops, mem, tf, tb, s_in, s_out])
            except Exception as e:
                LOGGER.info(e)
                results.append(None)
            finally:
                gc.collect()  # attempt to free unused memory
                torch.cuda.empty_cache()
    return results


class EarlyStopping:
    """Early stopping class that stops training when a specified number of epochs have passed without improvement."""

    def __init__(self, patience=50):
        """
        Initialize early stopping object.

        Args:
            patience (int, optional): Number of epochs to wait after fitness stops improving before stopping.
        """
        self.best_fitness = 0.0  # i.e. mAP
        self.best_epoch = 0
        self.patience = patience or float("inf")  # epochs to wait after fitness stops improving to stop
        self.possible_stop = False  # possible stop may occur next epoch

    def __call__(self, epoch, fitness):
        """
        Check whether to stop training.

        Args:
            epoch (int): Current epoch of training
            fitness (float): Fitness value of current epoch

        Returns:
            (bool): True if training should stop, False otherwise
        """
        if fitness is None:  # check if fitness=None (happens when val=False)
            return False

        if fitness >= self.best_fitness:  # >= 0 to allow for early zero-fitness stage of training
            self.best_epoch = epoch
            self.best_fitness = fitness
        delta = epoch - self.best_epoch  # epochs without improvement
        self.possible_stop = delta >= (self.patience - 1)  # possible stop may occur next epoch
        stop = delta >= self.patience  # stop training if patience exceeded
        if stop:
            prefix = colorstr("EarlyStopping: ")
            LOGGER.info(
                f"{prefix}Training stopped early as no improvement observed in last {self.patience} epochs. "
                f"Best results observed at epoch {self.best_epoch}, best model saved as best.pt.\n"
                f"To update EarlyStopping(patience={self.patience}) pass a new patience value, "
                f"i.e. `patience=300` or use `patience=0` to disable EarlyStopping."
            )
        return stop


<<<<<<< HEAD
def zero_count(model: torch.nn.Module) -> int:
    """
    Calculates the number of zero-valued parameters in a given PyTorch model.

    Args:
        model (torch.nn.Module): The PyTorch model.

    Returns:
        int: The count of zero-valued parameters in the model.
    """
    return get_num_params(model) - sum([p.count_nonzero().item() for p in model.parameters()])


def prune_model(
    model: torch.nn.Module,
    fraction2prune: float = 0.2,
    min_params: int = None,
    not2prune: Iterable[str] = {"model.15", "model.18", "model.21", "model.22"},
) -> None:
    """
    Prunes the specified model by applying L1 unstructured pruning to convolutional layers.

    Args:
        model (torch.nn.Module): The model to be pruned.
        fraction2prune (float, optional): The fraction of weights to prune. Defaults to 0.2.
        min_params (int, optional): The minimum number of parameters a module must have to be pruned. Default or None uses 128.
        not2prune (Iterable[str], optional): Set of sub-strings for module names to skip pruning. Default is
            {'model.15', 'model.18', 'model.21', 'model.22'} and are always skipped.

    Returns:
        None
    """
    import torch.nn.utils.prune as prune

    not2prune = set(not2prune) | {"model.15", "model.18", "model.21", "model.22"}  # always skip these
    param = get_num_params(model)
    z0 = zero_count(model) / param  # initial sparsity
    min_params = 128 if not min_params else min_params

    def _conditional(n: str, m: torch.nn.Module, t: int) -> bool:
        """Check if the given module meets the conditions for pruning."""
        return isinstance(m, torch.nn.Conv2d) and not substr_in_set(n, not2prune) and get_num_params(m) > t

    for name, module in model.named_modules():
        if _conditional(name, module, min_params):
            prune.l1_unstructured(module, name="weight", amount=fraction2prune)
            prune.remove(module, name="weight")

    LOGGER.info(f"Model sparsity achieved {zero_count(model) / param:.2%} from {z0:.2%}")
=======
class FXModel(nn.Module):
    """
    A custom model class for torch.fx compatibility.

    This class extends `torch.nn.Module` and is designed to ensure compatibility with torch.fx for tracing and graph manipulation.
    It copies attributes from an existing model and explicitly sets the model attribute to ensure proper copying.

    Args:
        model (torch.nn.Module): The original model to wrap for torch.fx compatibility.
    """

    def __init__(self, model):
        """
        Initialize the FXModel.

        Args:
            model (torch.nn.Module): The original model to wrap for torch.fx compatibility.
        """
        super().__init__()
        copy_attr(self, model)
        # Explicitly set `model` since `copy_attr` somehow does not copy it.
        self.model = model.model

    def forward(self, x):
        """
        Forward pass through the model.

        This method performs the forward pass through the model, handling the dependencies between layers and saving intermediate outputs.

        Args:
            x (torch.Tensor): The input tensor to the model.

        Returns:
            (torch.Tensor): The output tensor from the model.
        """
        y = []  # outputs
        for m in self.model:
            if m.f != -1:  # if not from previous layer
                # from earlier layers
                x = y[m.f] if isinstance(m.f, int) else [x if j == -1 else y[j] for j in m.f]
            x = m(x)  # run
            y.append(x)  # save output
        return x
>>>>>>> 4453ddab
<|MERGE_RESOLUTION|>--- conflicted
+++ resolved
@@ -739,20 +739,6 @@
         return stop
 
 
-<<<<<<< HEAD
-def zero_count(model: torch.nn.Module) -> int:
-    """
-    Calculates the number of zero-valued parameters in a given PyTorch model.
-
-    Args:
-        model (torch.nn.Module): The PyTorch model.
-
-    Returns:
-        int: The count of zero-valued parameters in the model.
-    """
-    return get_num_params(model) - sum([p.count_nonzero().item() for p in model.parameters()])
-
-
 def prune_model(
     model: torch.nn.Module,
     fraction2prune: float = 0.2,
@@ -789,8 +775,9 @@
             prune.remove(module, name="weight")
 
     LOGGER.info(f"Model sparsity achieved {zero_count(model) / param:.2%} from {z0:.2%}")
-=======
-class FXModel(nn.Module):
+
+    
+    class FXModel(nn.Module):
     """
     A custom model class for torch.fx compatibility.
 
@@ -832,5 +819,4 @@
                 x = y[m.f] if isinstance(m.f, int) else [x if j == -1 else y[j] for j in m.f]
             x = m(x)  # run
             y.append(x)  # save output
-        return x
->>>>>>> 4453ddab
+        return x